--- conflicted
+++ resolved
@@ -359,16 +359,8 @@
         seq_num = at::sequence_number::peek();
       }
       if (guard.needs_inputs) {
-<<<<<<< HEAD
-        std::vector<c10::IValue> stack;
-        stack.reserve(sizeof...(Args));
-        impl::boxArgumentsOrCannotBoxIntoStack(stack, args...);
-
+        torch::jit::Stack stack = impl::BoxedKernelWrapper<Return(Args...)>::boxArgs(args...);
         guard.before(op.schema().name(), stack, seq_num);
-=======
-        torch::jit::Stack stack = impl::BoxedKernelWrapper<Return(Args...)>::boxArgs(args...);
-        guard.before(op.schema().name(), stack, at::sequence_number::peek());
->>>>>>> ccfce9d4
       } else {
         guard.before(op.schema().name(), seq_num);
       }
