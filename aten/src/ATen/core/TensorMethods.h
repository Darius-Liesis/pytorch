#pragma once

#include <c10/core/Scalar.h>
#include <c10/core/MemoryFormat.h>
#include <c10/core/QScheme.h>
#include <c10/macros/Macros.h>
#include <c10/util/intrusive_ptr.h>
#include <ATen/core/DeprecatedTypeProperties.h>
#include <ATen/core/ATenDispatch.h>
#include <ATen/core/TensorOptions.h>
#ifdef BUILD_NAMEDTENSOR
#include <ATen/NamedTensor.h>
#endif

namespace at {

struct Quantizer;
// This is temporary typedef to enable Quantizer in aten native function API
// we'll remove them when we are actually exposing Quantizer class
// to frontend
using ConstQuantizerPtr = const c10::intrusive_ptr<Quantizer>&;

inline Tensor Tensor::toType(const DeprecatedTypeProperties & t, bool non_blocking) const {
  if(type() == t)
    return *this;
  return to(
      at::device(t.device_type()).layout(t.layout()).dtype(t.scalarType()),
      non_blocking,
      /*copy=*/ true);
}

inline Tensor Tensor::cpu() const {
  return toType(type().cpu());
}

inline Tensor Tensor::cuda() const {
  return toType(type().cuda());
}

inline Tensor Tensor::hip() const {
  return toType(type().hip());
}

inline Tensor Tensor::toType(ScalarType t) const {
  return toType(type().toScalarType(t));
}

inline Tensor Tensor::toBackend(Backend b) const {
  return toType(type().toBackend(b));
}

inline TensorOptions Tensor::options() const {
  return TensorOptions().dtype(dtype())
                        .device(device())
                        .layout(layout())
                        .is_variable(is_variable());
}

// all static inline to allow for inlining of the non-dynamic part of dispatch
inline void Tensor::backward(const Tensor & gradient, bool keep_graph, bool create_graph) const {
    static auto table = globalATenDispatch().getOpTable("aten::backward(Tensor self, Tensor? gradient=None, bool keep_graph=False, bool create_graph=False) -> void");
    return table->getOp<void (const Tensor &, const Tensor &, bool, bool)>(tensorTypeIdToBackend(type_id()), is_variable())(const_cast<Tensor&>(*this), gradient, keep_graph, create_graph);
}
inline void Tensor::set_data(const Tensor & new_data) const {
    static auto table = globalATenDispatch().getOpTable("aten::set_data(Tensor(a!) self, Tensor new_data) -> void");
    return table->getOp<void (const Tensor &, const Tensor &)>(tensorTypeIdToBackend(type_id()), is_variable())(const_cast<Tensor&>(*this), new_data);
}
#ifdef BUILD_NAMEDTENSOR
inline Tensor & Tensor::set_names_(c10::optional<DimnameList> names) const {
    static auto table = globalATenDispatch().getOpTable("aten::set_names_(Tensor(a!) self, Dimname[]? names) -> Tensor(a!)");
    return table->getOp<Tensor & (Tensor &, c10::optional<DimnameList>)>(tensorTypeIdToBackend(type_id()), is_variable())(const_cast<Tensor&>(*this), names);
}
#endif
inline Tensor Tensor::abs() const {
    static auto table = globalATenDispatch().getOpTable("aten::abs(Tensor self) -> Tensor");
    return table->getOp<Tensor (const Tensor &)>(tensorTypeIdToBackend(type_id()), is_variable())(const_cast<Tensor&>(*this));
}
inline Tensor & Tensor::abs_() const {
    static auto table = globalATenDispatch().getOpTable("aten::abs_(Tensor(a!) self) -> Tensor(a!)");
    return table->getOp<Tensor & (Tensor &)>(tensorTypeIdToBackend(type_id()), is_variable())(const_cast<Tensor&>(*this));
}
inline Tensor Tensor::acos() const {
    static auto table = globalATenDispatch().getOpTable("aten::acos(Tensor self) -> Tensor");
    return table->getOp<Tensor (const Tensor &)>(tensorTypeIdToBackend(type_id()), is_variable())(const_cast<Tensor&>(*this));
}
inline Tensor & Tensor::acos_() const {
    static auto table = globalATenDispatch().getOpTable("aten::acos_(Tensor(a!) self) -> Tensor(a!)");
    return table->getOp<Tensor & (Tensor &)>(tensorTypeIdToBackend(type_id()), is_variable())(const_cast<Tensor&>(*this));
}
inline Tensor Tensor::add(const Tensor & other, Scalar alpha) const {
    static auto table = globalATenDispatch().getOpTable("aten::add.Tensor(Tensor self, Tensor other, *, Scalar alpha=1) -> Tensor");
    return table->getOp<Tensor (const Tensor &, const Tensor &, Scalar)>(tensorTypeIdToBackend(type_id()), is_variable())(const_cast<Tensor&>(*this), other, alpha);
}
inline Tensor & Tensor::add_(const Tensor & other, Scalar alpha) const {
    static auto table = globalATenDispatch().getOpTable("aten::add_.Tensor(Tensor(a!) self, Tensor other, *, Scalar alpha=1) -> Tensor(a!)");
    return table->getOp<Tensor & (Tensor &, const Tensor &, Scalar)>(tensorTypeIdToBackend(type_id()), is_variable())(const_cast<Tensor&>(*this), other, alpha);
}
inline Tensor Tensor::add(Scalar other, Scalar alpha) const {
    static auto table = globalATenDispatch().getOpTable("aten::add.Scalar(Tensor self, Scalar other, Scalar alpha=1) -> Tensor");
    return table->getOp<Tensor (const Tensor &, Scalar, Scalar)>(tensorTypeIdToBackend(type_id()), is_variable())(const_cast<Tensor&>(*this), other, alpha);
}
inline Tensor & Tensor::add_(Scalar other, Scalar alpha) const {
    static auto table = globalATenDispatch().getOpTable("aten::add_.Scalar(Tensor(a!) self, Scalar other, Scalar alpha=1) -> Tensor(a!)");
    return table->getOp<Tensor & (Tensor &, Scalar, Scalar)>(tensorTypeIdToBackend(type_id()), is_variable())(const_cast<Tensor&>(*this), other, alpha);
}
inline Tensor Tensor::addmv(const Tensor & mat, const Tensor & vec, Scalar beta, Scalar alpha) const {
    static auto table = globalATenDispatch().getOpTable("aten::addmv(Tensor self, Tensor mat, Tensor vec, *, Scalar beta=1, Scalar alpha=1) -> Tensor");
    return table->getOp<Tensor (const Tensor &, const Tensor &, const Tensor &, Scalar, Scalar)>(tensorTypeIdToBackend(type_id()), is_variable())(const_cast<Tensor&>(*this), mat, vec, beta, alpha);
}
inline Tensor & Tensor::addmv_(const Tensor & mat, const Tensor & vec, Scalar beta, Scalar alpha) const {
    static auto table = globalATenDispatch().getOpTable("aten::addmv_(Tensor(a!) self, Tensor mat, Tensor vec, *, Scalar beta=1, Scalar alpha=1) -> Tensor(a!)");
    return table->getOp<Tensor & (Tensor &, const Tensor &, const Tensor &, Scalar, Scalar)>(tensorTypeIdToBackend(type_id()), is_variable())(const_cast<Tensor&>(*this), mat, vec, beta, alpha);
}
inline Tensor Tensor::addr(const Tensor & vec1, const Tensor & vec2, Scalar beta, Scalar alpha) const {
    static auto table = globalATenDispatch().getOpTable("aten::addr(Tensor self, Tensor vec1, Tensor vec2, *, Scalar beta=1, Scalar alpha=1) -> Tensor");
    return table->getOp<Tensor (const Tensor &, const Tensor &, const Tensor &, Scalar, Scalar)>(tensorTypeIdToBackend(type_id()), is_variable())(const_cast<Tensor&>(*this), vec1, vec2, beta, alpha);
}
inline Tensor & Tensor::addr_(const Tensor & vec1, const Tensor & vec2, Scalar beta, Scalar alpha) const {
    static auto table = globalATenDispatch().getOpTable("aten::addr_(Tensor(a!) self, Tensor vec1, Tensor vec2, *, Scalar beta=1, Scalar alpha=1) -> Tensor(a!)");
    return table->getOp<Tensor & (Tensor &, const Tensor &, const Tensor &, Scalar, Scalar)>(tensorTypeIdToBackend(type_id()), is_variable())(const_cast<Tensor&>(*this), vec1, vec2, beta, alpha);
}
inline Tensor Tensor::all(int64_t dim, bool keepdim) const {
    static auto table = globalATenDispatch().getOpTable("aten::all.dim(Tensor self, int dim, bool keepdim=False) -> Tensor");
    return table->getOp<Tensor (const Tensor &, int64_t, bool)>(tensorTypeIdToBackend(type_id()), is_variable())(const_cast<Tensor&>(*this), dim, keepdim);
}
inline bool Tensor::allclose(const Tensor & other, double rtol, double atol, bool equal_nan) const {
    static auto table = globalATenDispatch().getOpTable("aten::allclose(Tensor self, Tensor other, float rtol=1e-05, float atol=1e-08, bool equal_nan=False) -> bool");
    return table->getOp<bool (const Tensor &, const Tensor &, double, double, bool)>(tensorTypeIdToBackend(type_id()), is_variable())(const_cast<Tensor&>(*this), other, rtol, atol, equal_nan);
}
inline Tensor Tensor::any(int64_t dim, bool keepdim) const {
    static auto table = globalATenDispatch().getOpTable("aten::any.dim(Tensor self, int dim, bool keepdim=False) -> Tensor");
    return table->getOp<Tensor (const Tensor &, int64_t, bool)>(tensorTypeIdToBackend(type_id()), is_variable())(const_cast<Tensor&>(*this), dim, keepdim);
}
inline Tensor Tensor::argmax(c10::optional<int64_t> dim, bool keepdim) const {
    static auto table = globalATenDispatch().getOpTable("aten::argmax(Tensor self, int? dim=None, bool keepdim=False) -> Tensor");
    return table->getOp<Tensor (const Tensor &, c10::optional<int64_t>, bool)>(tensorTypeIdToBackend(type_id()), is_variable())(const_cast<Tensor&>(*this), dim, keepdim);
}
inline Tensor Tensor::argmin(c10::optional<int64_t> dim, bool keepdim) const {
    static auto table = globalATenDispatch().getOpTable("aten::argmin(Tensor self, int? dim=None, bool keepdim=False) -> Tensor");
    return table->getOp<Tensor (const Tensor &, c10::optional<int64_t>, bool)>(tensorTypeIdToBackend(type_id()), is_variable())(const_cast<Tensor&>(*this), dim, keepdim);
}
inline Tensor Tensor::as_strided(IntArrayRef size, IntArrayRef stride, c10::optional<int64_t> storage_offset) const {
    static auto table = globalATenDispatch().getOpTable("aten::as_strided(Tensor(a) self, int[] size, int[] stride, int? storage_offset=None) -> Tensor(a)");
    return table->getOp<Tensor (const Tensor &, IntArrayRef, IntArrayRef, c10::optional<int64_t>)>(tensorTypeIdToBackend(type_id()), is_variable())(const_cast<Tensor&>(*this), size, stride, storage_offset);
}
inline Tensor & Tensor::as_strided_(IntArrayRef size, IntArrayRef stride, c10::optional<int64_t> storage_offset) const {
    static auto table = globalATenDispatch().getOpTable("aten::as_strided_(Tensor(a!) self, int[] size, int[] stride, int? storage_offset=None) -> Tensor(a!)");
    return table->getOp<Tensor & (Tensor &, IntArrayRef, IntArrayRef, c10::optional<int64_t>)>(tensorTypeIdToBackend(type_id()), is_variable())(const_cast<Tensor&>(*this), size, stride, storage_offset);
}
inline Tensor Tensor::asin() const {
    static auto table = globalATenDispatch().getOpTable("aten::asin(Tensor self) -> Tensor");
    return table->getOp<Tensor (const Tensor &)>(tensorTypeIdToBackend(type_id()), is_variable())(const_cast<Tensor&>(*this));
}
inline Tensor & Tensor::asin_() const {
    static auto table = globalATenDispatch().getOpTable("aten::asin_(Tensor(a!) self) -> Tensor(a!)");
    return table->getOp<Tensor & (Tensor &)>(tensorTypeIdToBackend(type_id()), is_variable())(const_cast<Tensor&>(*this));
}
inline Tensor Tensor::atan() const {
    static auto table = globalATenDispatch().getOpTable("aten::atan(Tensor self) -> Tensor");
    return table->getOp<Tensor (const Tensor &)>(tensorTypeIdToBackend(type_id()), is_variable())(const_cast<Tensor&>(*this));
}
inline Tensor & Tensor::atan_() const {
    static auto table = globalATenDispatch().getOpTable("aten::atan_(Tensor(a!) self) -> Tensor(a!)");
    return table->getOp<Tensor & (Tensor &)>(tensorTypeIdToBackend(type_id()), is_variable())(const_cast<Tensor&>(*this));
}
inline Tensor Tensor::baddbmm(const Tensor & batch1, const Tensor & batch2, Scalar beta, Scalar alpha) const {
    static auto table = globalATenDispatch().getOpTable("aten::baddbmm(Tensor self, Tensor batch1, Tensor batch2, *, Scalar beta=1, Scalar alpha=1) -> Tensor");
    return table->getOp<Tensor (const Tensor &, const Tensor &, const Tensor &, Scalar, Scalar)>(tensorTypeIdToBackend(type_id()), is_variable())(const_cast<Tensor&>(*this), batch1, batch2, beta, alpha);
}
inline Tensor & Tensor::baddbmm_(const Tensor & batch1, const Tensor & batch2, Scalar beta, Scalar alpha) const {
    static auto table = globalATenDispatch().getOpTable("aten::baddbmm_(Tensor(a!) self, Tensor batch1, Tensor batch2, *, Scalar beta=1, Scalar alpha=1) -> Tensor(a!)");
    return table->getOp<Tensor & (Tensor &, const Tensor &, const Tensor &, Scalar, Scalar)>(tensorTypeIdToBackend(type_id()), is_variable())(const_cast<Tensor&>(*this), batch1, batch2, beta, alpha);
}
inline Tensor Tensor::bernoulli(Generator * generator) const {
    static auto table = globalATenDispatch().getOpTable("aten::bernoulli(Tensor self, *, Generator? generator=None) -> Tensor");
    return table->getOp<Tensor (const Tensor &, Generator *)>(tensorTypeIdToBackend(type_id()), is_variable())(const_cast<Tensor&>(*this), generator);
}
inline Tensor & Tensor::bernoulli_(const Tensor & p, Generator * generator) const {
    static auto table = globalATenDispatch().getOpTable("aten::bernoulli_.Tensor(Tensor(a!) self, Tensor p, *, Generator? generator=None) -> Tensor(a!)");
    return table->getOp<Tensor & (Tensor &, const Tensor &, Generator *)>(tensorTypeIdToBackend(type_id()), is_variable())(const_cast<Tensor&>(*this), p, generator);
}
inline Tensor & Tensor::bernoulli_(double p, Generator * generator) const {
    static auto table = globalATenDispatch().getOpTable("aten::bernoulli_.float(Tensor(a!) self, float p=0.5, *, Generator? generator=None) -> Tensor(a!)");
    return table->getOp<Tensor & (Tensor &, double, Generator *)>(tensorTypeIdToBackend(type_id()), is_variable())(const_cast<Tensor&>(*this), p, generator);
}
inline Tensor Tensor::bernoulli(double p, Generator * generator) const {
    static auto table = globalATenDispatch().getOpTable("aten::bernoulli.p(Tensor self, float p, *, Generator? generator=None) -> Tensor");
    return table->getOp<Tensor (const Tensor &, double, Generator *)>(tensorTypeIdToBackend(type_id()), is_variable())(const_cast<Tensor&>(*this), p, generator);
}
inline Tensor Tensor::bincount(const Tensor & weights, int64_t minlength) const {
    static auto table = globalATenDispatch().getOpTable("aten::bincount(Tensor self, Tensor? weights=None, int minlength=0) -> Tensor");
    return table->getOp<Tensor (const Tensor &, const Tensor &, int64_t)>(tensorTypeIdToBackend(type_id()), is_variable())(const_cast<Tensor&>(*this), weights, minlength);
}
inline Tensor Tensor::bitwise_not() const {
    static auto table = globalATenDispatch().getOpTable("aten::bitwise_not(Tensor self) -> Tensor");
    return table->getOp<Tensor (const Tensor &)>(tensorTypeIdToBackend(type_id()), is_variable())(const_cast<Tensor&>(*this));
}
inline Tensor & Tensor::bitwise_not_() const {
    static auto table = globalATenDispatch().getOpTable("aten::bitwise_not_(Tensor(a!) self) -> Tensor(a!)");
    return table->getOp<Tensor & (Tensor &)>(tensorTypeIdToBackend(type_id()), is_variable())(const_cast<Tensor&>(*this));
}
inline Tensor Tensor::bmm(const Tensor & mat2) const {
    static auto table = globalATenDispatch().getOpTable("aten::bmm(Tensor self, Tensor mat2) -> Tensor");
    return table->getOp<Tensor (const Tensor &, const Tensor &)>(tensorTypeIdToBackend(type_id()), is_variable())(const_cast<Tensor&>(*this), mat2);
}
inline Tensor Tensor::ceil() const {
    static auto table = globalATenDispatch().getOpTable("aten::ceil(Tensor self) -> Tensor");
    return table->getOp<Tensor (const Tensor &)>(tensorTypeIdToBackend(type_id()), is_variable())(const_cast<Tensor&>(*this));
}
inline Tensor & Tensor::ceil_() const {
    static auto table = globalATenDispatch().getOpTable("aten::ceil_(Tensor(a!) self) -> Tensor(a!)");
    return table->getOp<Tensor & (Tensor &)>(tensorTypeIdToBackend(type_id()), is_variable())(const_cast<Tensor&>(*this));
}
inline std::vector<Tensor> Tensor::chunk(int64_t chunks, int64_t dim) const {
    static auto table = globalATenDispatch().getOpTable("aten::chunk(Tensor(a) self, int chunks, int dim=0) -> Tensor(a)[]");
    return table->getOp<std::vector<Tensor> (const Tensor &, int64_t, int64_t)>(tensorTypeIdToBackend(type_id()), is_variable())(const_cast<Tensor&>(*this), chunks, dim);
}
inline Tensor Tensor::clamp(c10::optional<Scalar> min, c10::optional<Scalar> max) const {
    static auto table = globalATenDispatch().getOpTable("aten::clamp(Tensor self, Scalar? min=None, Scalar? max=None) -> Tensor");
    return table->getOp<Tensor (const Tensor &, c10::optional<Scalar>, c10::optional<Scalar>)>(tensorTypeIdToBackend(type_id()), is_variable())(const_cast<Tensor&>(*this), min, max);
}
inline Tensor & Tensor::clamp_(c10::optional<Scalar> min, c10::optional<Scalar> max) const {
    static auto table = globalATenDispatch().getOpTable("aten::clamp_(Tensor(a!) self, Scalar? min=None, Scalar? max=None) -> Tensor(a!)");
    return table->getOp<Tensor & (Tensor &, c10::optional<Scalar>, c10::optional<Scalar>)>(tensorTypeIdToBackend(type_id()), is_variable())(const_cast<Tensor&>(*this), min, max);
}
inline Tensor Tensor::clamp_max(Scalar max) const {
    static auto table = globalATenDispatch().getOpTable("aten::clamp_max(Tensor self, Scalar max) -> Tensor");
    return table->getOp<Tensor (const Tensor &, Scalar)>(tensorTypeIdToBackend(type_id()), is_variable())(const_cast<Tensor&>(*this), max);
}
inline Tensor & Tensor::clamp_max_(Scalar max) const {
    static auto table = globalATenDispatch().getOpTable("aten::clamp_max_(Tensor(a!) self, Scalar max) -> Tensor(a!)");
    return table->getOp<Tensor & (Tensor &, Scalar)>(tensorTypeIdToBackend(type_id()), is_variable())(const_cast<Tensor&>(*this), max);
}
inline Tensor Tensor::clamp_min(Scalar min) const {
    static auto table = globalATenDispatch().getOpTable("aten::clamp_min(Tensor self, Scalar min) -> Tensor");
    return table->getOp<Tensor (const Tensor &, Scalar)>(tensorTypeIdToBackend(type_id()), is_variable())(const_cast<Tensor&>(*this), min);
}
inline Tensor & Tensor::clamp_min_(Scalar min) const {
    static auto table = globalATenDispatch().getOpTable("aten::clamp_min_(Tensor(a!) self, Scalar min) -> Tensor(a!)");
    return table->getOp<Tensor & (Tensor &, Scalar)>(tensorTypeIdToBackend(type_id()), is_variable())(const_cast<Tensor&>(*this), min);
}
inline Tensor Tensor::contiguous(MemoryFormat memory_format) const {
    static auto table = globalATenDispatch().getOpTable("aten::contiguous(Tensor self, *, MemoryFormat memory_format=contiguous_format) -> Tensor");
    return table->getOp<Tensor (const Tensor &, MemoryFormat)>(tensorTypeIdToBackend(type_id()), is_variable())(const_cast<Tensor&>(*this), memory_format);
}
inline Tensor & Tensor::copy_(const Tensor & src, bool non_blocking) const {
    static auto table = globalATenDispatch().getOpTable("aten::copy_(Tensor(a!) self, Tensor src, bool non_blocking=False) -> Tensor(a!)");
    return table->getOp<Tensor & (Tensor &, const Tensor &, bool)>(tensorTypeIdToBackend(type_id()), is_variable())(const_cast<Tensor&>(*this), src, non_blocking);
}
inline Tensor Tensor::cos() const {
    static auto table = globalATenDispatch().getOpTable("aten::cos(Tensor self) -> Tensor");
    return table->getOp<Tensor (const Tensor &)>(tensorTypeIdToBackend(type_id()), is_variable())(const_cast<Tensor&>(*this));
}
inline Tensor & Tensor::cos_() const {
    static auto table = globalATenDispatch().getOpTable("aten::cos_(Tensor(a!) self) -> Tensor(a!)");
    return table->getOp<Tensor & (Tensor &)>(tensorTypeIdToBackend(type_id()), is_variable())(const_cast<Tensor&>(*this));
}
inline Tensor Tensor::cosh() const {
    static auto table = globalATenDispatch().getOpTable("aten::cosh(Tensor self) -> Tensor");
    return table->getOp<Tensor (const Tensor &)>(tensorTypeIdToBackend(type_id()), is_variable())(const_cast<Tensor&>(*this));
}
inline Tensor & Tensor::cosh_() const {
    static auto table = globalATenDispatch().getOpTable("aten::cosh_(Tensor(a!) self) -> Tensor(a!)");
    return table->getOp<Tensor & (Tensor &)>(tensorTypeIdToBackend(type_id()), is_variable())(const_cast<Tensor&>(*this));
}
inline Tensor Tensor::cumsum(int64_t dim, c10::optional<ScalarType> dtype) const {
    static auto table = globalATenDispatch().getOpTable("aten::cumsum(Tensor self, int dim, *, ScalarType? dtype=None) -> Tensor");
    return table->getOp<Tensor (const Tensor &, int64_t, c10::optional<ScalarType>)>(tensorTypeIdToBackend(type_id()), is_variable())(const_cast<Tensor&>(*this), dim, dtype);
}
inline Tensor Tensor::cumprod(int64_t dim, c10::optional<ScalarType> dtype) const {
    static auto table = globalATenDispatch().getOpTable("aten::cumprod(Tensor self, int dim, *, ScalarType? dtype=None) -> Tensor");
    return table->getOp<Tensor (const Tensor &, int64_t, c10::optional<ScalarType>)>(tensorTypeIdToBackend(type_id()), is_variable())(const_cast<Tensor&>(*this), dim, dtype);
}
inline Tensor Tensor::det() const {
    static auto table = globalATenDispatch().getOpTable("aten::det(Tensor self) -> Tensor");
    return table->getOp<Tensor (const Tensor &)>(tensorTypeIdToBackend(type_id()), is_variable())(const_cast<Tensor&>(*this));
}
inline Tensor Tensor::diag_embed(int64_t offset, int64_t dim1, int64_t dim2) const {
    static auto table = globalATenDispatch().getOpTable("aten::diag_embed(Tensor self, int offset=0, int dim1=-2, int dim2=-1) -> Tensor");
    return table->getOp<Tensor (const Tensor &, int64_t, int64_t, int64_t)>(tensorTypeIdToBackend(type_id()), is_variable())(const_cast<Tensor&>(*this), offset, dim1, dim2);
}
inline Tensor Tensor::diagflat(int64_t offset) const {
    static auto table = globalATenDispatch().getOpTable("aten::diagflat(Tensor self, int offset=0) -> Tensor");
    return table->getOp<Tensor (const Tensor &, int64_t)>(tensorTypeIdToBackend(type_id()), is_variable())(const_cast<Tensor&>(*this), offset);
}
inline Tensor Tensor::diagonal(int64_t offset, int64_t dim1, int64_t dim2) const {
    static auto table = globalATenDispatch().getOpTable("aten::diagonal(Tensor(a) self, int offset=0, int dim1=0, int dim2=1) -> Tensor(a)");
    return table->getOp<Tensor (const Tensor &, int64_t, int64_t, int64_t)>(tensorTypeIdToBackend(type_id()), is_variable())(const_cast<Tensor&>(*this), offset, dim1, dim2);
}
inline Tensor & Tensor::fill_diagonal_(Scalar fill_value, bool wrap) const {
    static auto table = globalATenDispatch().getOpTable("aten::fill_diagonal_(Tensor(a!) self, Scalar fill_value, bool wrap=False) -> Tensor(a!)");
    return table->getOp<Tensor & (Tensor &, Scalar, bool)>(tensorTypeIdToBackend(type_id()), is_variable())(const_cast<Tensor&>(*this), fill_value, wrap);
}
inline Tensor Tensor::div(const Tensor & other) const {
    static auto table = globalATenDispatch().getOpTable("aten::div.Tensor(Tensor self, Tensor other) -> Tensor");
    return table->getOp<Tensor (const Tensor &, const Tensor &)>(tensorTypeIdToBackend(type_id()), is_variable())(const_cast<Tensor&>(*this), other);
}
inline Tensor & Tensor::div_(const Tensor & other) const {
    static auto table = globalATenDispatch().getOpTable("aten::div_.Tensor(Tensor(a!) self, Tensor other) -> Tensor(a!)");
    return table->getOp<Tensor & (Tensor &, const Tensor &)>(tensorTypeIdToBackend(type_id()), is_variable())(const_cast<Tensor&>(*this), other);
}
inline Tensor Tensor::div(Scalar other) const {
    static auto table = globalATenDispatch().getOpTable("aten::div.Scalar(Tensor self, Scalar other) -> Tensor");
    return table->getOp<Tensor (const Tensor &, Scalar)>(tensorTypeIdToBackend(type_id()), is_variable())(const_cast<Tensor&>(*this), other);
}
inline Tensor & Tensor::div_(Scalar other) const {
    static auto table = globalATenDispatch().getOpTable("aten::div_.Scalar(Tensor(a!) self, Scalar other) -> Tensor(a!)");
    return table->getOp<Tensor & (Tensor &, Scalar)>(tensorTypeIdToBackend(type_id()), is_variable())(const_cast<Tensor&>(*this), other);
}
inline Tensor Tensor::dot(const Tensor & tensor) const {
    static auto table = globalATenDispatch().getOpTable("aten::dot(Tensor self, Tensor tensor) -> Tensor");
    return table->getOp<Tensor (const Tensor &, const Tensor &)>(tensorTypeIdToBackend(type_id()), is_variable())(const_cast<Tensor&>(*this), tensor);
}
inline Tensor & Tensor::resize_(IntArrayRef size) const {
    static auto table = globalATenDispatch().getOpTable("aten::resize_(Tensor(a!) self, int[] size) -> Tensor(a!)");
    return table->getOp<Tensor & (Tensor &, IntArrayRef)>(tensorTypeIdToBackend(type_id()), is_variable())(const_cast<Tensor&>(*this), size);
}
inline Tensor Tensor::erf() const {
    static auto table = globalATenDispatch().getOpTable("aten::erf(Tensor self) -> Tensor");
    return table->getOp<Tensor (const Tensor &)>(tensorTypeIdToBackend(type_id()), is_variable())(const_cast<Tensor&>(*this));
}
inline Tensor & Tensor::erf_() const {
    static auto table = globalATenDispatch().getOpTable("aten::erf_(Tensor(a!) self) -> Tensor(a!)");
    return table->getOp<Tensor & (Tensor &)>(tensorTypeIdToBackend(type_id()), is_variable())(const_cast<Tensor&>(*this));
}
inline Tensor Tensor::erfc() const {
    static auto table = globalATenDispatch().getOpTable("aten::erfc(Tensor self) -> Tensor");
    return table->getOp<Tensor (const Tensor &)>(tensorTypeIdToBackend(type_id()), is_variable())(const_cast<Tensor&>(*this));
}
inline Tensor & Tensor::erfc_() const {
    static auto table = globalATenDispatch().getOpTable("aten::erfc_(Tensor(a!) self) -> Tensor(a!)");
    return table->getOp<Tensor & (Tensor &)>(tensorTypeIdToBackend(type_id()), is_variable())(const_cast<Tensor&>(*this));
}
inline Tensor Tensor::exp() const {
    static auto table = globalATenDispatch().getOpTable("aten::exp(Tensor self) -> Tensor");
    return table->getOp<Tensor (const Tensor &)>(tensorTypeIdToBackend(type_id()), is_variable())(const_cast<Tensor&>(*this));
}
inline Tensor & Tensor::exp_() const {
    static auto table = globalATenDispatch().getOpTable("aten::exp_(Tensor(a!) self) -> Tensor(a!)");
    return table->getOp<Tensor & (Tensor &)>(tensorTypeIdToBackend(type_id()), is_variable())(const_cast<Tensor&>(*this));
}
inline Tensor Tensor::expm1() const {
    static auto table = globalATenDispatch().getOpTable("aten::expm1(Tensor self) -> Tensor");
    return table->getOp<Tensor (const Tensor &)>(tensorTypeIdToBackend(type_id()), is_variable())(const_cast<Tensor&>(*this));
}
inline Tensor & Tensor::expm1_() const {
    static auto table = globalATenDispatch().getOpTable("aten::expm1_(Tensor(a!) self) -> Tensor(a!)");
    return table->getOp<Tensor & (Tensor &)>(tensorTypeIdToBackend(type_id()), is_variable())(const_cast<Tensor&>(*this));
}
inline Tensor Tensor::expand(IntArrayRef size, bool implicit) const {
    static auto table = globalATenDispatch().getOpTable("aten::expand(Tensor(a) self, int[] size, *, bool implicit=False) -> Tensor(a)");
    return table->getOp<Tensor (const Tensor &, IntArrayRef, bool)>(tensorTypeIdToBackend(type_id()), is_variable())(const_cast<Tensor&>(*this), size, implicit);
}
inline Tensor Tensor::expand_as(const Tensor & other) const {
    static auto table = globalATenDispatch().getOpTable("aten::expand_as(Tensor self, Tensor other) -> Tensor");
    return table->getOp<Tensor (const Tensor &, const Tensor &)>(tensorTypeIdToBackend(type_id()), is_variable())(const_cast<Tensor&>(*this), other);
}
inline Tensor Tensor::flatten(int64_t start_dim, int64_t end_dim) const {
    static auto table = globalATenDispatch().getOpTable("aten::flatten(Tensor self, int start_dim=0, int end_dim=-1) -> Tensor");
    return table->getOp<Tensor (const Tensor &, int64_t, int64_t)>(tensorTypeIdToBackend(type_id()), is_variable())(const_cast<Tensor&>(*this), start_dim, end_dim);
}
inline Tensor & Tensor::fill_(Scalar value) const {
    static auto table = globalATenDispatch().getOpTable("aten::fill_.Scalar(Tensor(a!) self, Scalar value) -> Tensor(a!)");
    return table->getOp<Tensor & (Tensor &, Scalar)>(tensorTypeIdToBackend(type_id()), is_variable())(const_cast<Tensor&>(*this), value);
}
inline Tensor & Tensor::fill_(const Tensor & value) const {
    static auto table = globalATenDispatch().getOpTable("aten::fill_.Tensor(Tensor(a!) self, Tensor value) -> Tensor(a!)");
    return table->getOp<Tensor & (Tensor &, const Tensor &)>(tensorTypeIdToBackend(type_id()), is_variable())(const_cast<Tensor&>(*this), value);
}
inline Tensor Tensor::floor() const {
    static auto table = globalATenDispatch().getOpTable("aten::floor(Tensor self) -> Tensor");
    return table->getOp<Tensor (const Tensor &)>(tensorTypeIdToBackend(type_id()), is_variable())(const_cast<Tensor&>(*this));
}
inline Tensor & Tensor::floor_() const {
    static auto table = globalATenDispatch().getOpTable("aten::floor_(Tensor(a!) self) -> Tensor(a!)");
    return table->getOp<Tensor & (Tensor &)>(tensorTypeIdToBackend(type_id()), is_variable())(const_cast<Tensor&>(*this));
}
inline Tensor Tensor::frac() const {
    static auto table = globalATenDispatch().getOpTable("aten::frac(Tensor self) -> Tensor");
    return table->getOp<Tensor (const Tensor &)>(tensorTypeIdToBackend(type_id()), is_variable())(const_cast<Tensor&>(*this));
}
inline Tensor & Tensor::frac_() const {
    static auto table = globalATenDispatch().getOpTable("aten::frac_(Tensor(a!) self) -> Tensor(a!)");
    return table->getOp<Tensor & (Tensor &)>(tensorTypeIdToBackend(type_id()), is_variable())(const_cast<Tensor&>(*this));
}
inline Tensor Tensor::ger(const Tensor & vec2) const {
    static auto table = globalATenDispatch().getOpTable("aten::ger(Tensor self, Tensor vec2) -> Tensor");
    return table->getOp<Tensor (const Tensor &, const Tensor &)>(tensorTypeIdToBackend(type_id()), is_variable())(const_cast<Tensor&>(*this), vec2);
}
inline Tensor Tensor::fft(int64_t signal_ndim, bool normalized) const {
    static auto table = globalATenDispatch().getOpTable("aten::fft(Tensor self, int signal_ndim, bool normalized=False) -> Tensor");
    return table->getOp<Tensor (const Tensor &, int64_t, bool)>(tensorTypeIdToBackend(type_id()), is_variable())(const_cast<Tensor&>(*this), signal_ndim, normalized);
}
inline Tensor Tensor::ifft(int64_t signal_ndim, bool normalized) const {
    static auto table = globalATenDispatch().getOpTable("aten::ifft(Tensor self, int signal_ndim, bool normalized=False) -> Tensor");
    return table->getOp<Tensor (const Tensor &, int64_t, bool)>(tensorTypeIdToBackend(type_id()), is_variable())(const_cast<Tensor&>(*this), signal_ndim, normalized);
}
inline Tensor Tensor::rfft(int64_t signal_ndim, bool normalized, bool onesided) const {
    static auto table = globalATenDispatch().getOpTable("aten::rfft(Tensor self, int signal_ndim, bool normalized=False, bool onesided=True) -> Tensor");
    return table->getOp<Tensor (const Tensor &, int64_t, bool, bool)>(tensorTypeIdToBackend(type_id()), is_variable())(const_cast<Tensor&>(*this), signal_ndim, normalized, onesided);
}
inline Tensor Tensor::irfft(int64_t signal_ndim, bool normalized, bool onesided, IntArrayRef signal_sizes) const {
    static auto table = globalATenDispatch().getOpTable("aten::irfft(Tensor self, int signal_ndim, bool normalized=False, bool onesided=True, int[] signal_sizes=[]) -> Tensor");
    return table->getOp<Tensor (const Tensor &, int64_t, bool, bool, IntArrayRef)>(tensorTypeIdToBackend(type_id()), is_variable())(const_cast<Tensor&>(*this), signal_ndim, normalized, onesided, signal_sizes);
}
inline Tensor Tensor::index(TensorList indices) const {
    static auto table = globalATenDispatch().getOpTable("aten::index(Tensor self, Tensor?[] indices) -> Tensor");
    return table->getOp<Tensor (const Tensor &, TensorList)>(tensorTypeIdToBackend(type_id()), is_variable())(const_cast<Tensor&>(*this), indices);
}
inline Tensor & Tensor::index_copy_(int64_t dim, const Tensor & index, const Tensor & source) const {
    static auto table = globalATenDispatch().getOpTable("aten::index_copy_(Tensor(a!) self, int dim, Tensor index, Tensor source) -> Tensor(a!)");
    return table->getOp<Tensor & (Tensor &, int64_t, const Tensor &, const Tensor &)>(tensorTypeIdToBackend(type_id()), is_variable())(const_cast<Tensor&>(*this), dim, index, source);
}
inline Tensor Tensor::index_copy(int64_t dim, const Tensor & index, const Tensor & source) const {
    static auto table = globalATenDispatch().getOpTable("aten::index_copy(Tensor self, int dim, Tensor index, Tensor source) -> Tensor");
    return table->getOp<Tensor (const Tensor &, int64_t, const Tensor &, const Tensor &)>(tensorTypeIdToBackend(type_id()), is_variable())(const_cast<Tensor&>(*this), dim, index, source);
}
inline Tensor & Tensor::index_put_(TensorList indices, const Tensor & values, bool accumulate) const {
    static auto table = globalATenDispatch().getOpTable("aten::index_put_(Tensor(a!) self, Tensor?[] indices, Tensor values, bool accumulate=False) -> Tensor(a!)");
    return table->getOp<Tensor & (Tensor &, TensorList, const Tensor &, bool)>(tensorTypeIdToBackend(type_id()), is_variable())(const_cast<Tensor&>(*this), indices, values, accumulate);
}
inline Tensor Tensor::index_put(TensorList indices, const Tensor & values, bool accumulate) const {
    static auto table = globalATenDispatch().getOpTable("aten::index_put(Tensor self, Tensor?[] indices, Tensor values, bool accumulate=False) -> Tensor");
    return table->getOp<Tensor (const Tensor &, TensorList, const Tensor &, bool)>(tensorTypeIdToBackend(type_id()), is_variable())(const_cast<Tensor&>(*this), indices, values, accumulate);
}
inline Tensor Tensor::inverse() const {
    static auto table = globalATenDispatch().getOpTable("aten::inverse(Tensor self) -> Tensor");
    return table->getOp<Tensor (const Tensor &)>(tensorTypeIdToBackend(type_id()), is_variable())(const_cast<Tensor&>(*this));
}
inline Tensor Tensor::isclose(const Tensor & other, double rtol, double atol, bool equal_nan) const {
    static auto table = globalATenDispatch().getOpTable("aten::isclose(Tensor self, Tensor other, float rtol=1e-05, float atol=1e-08, bool equal_nan=False) -> Tensor");
    return table->getOp<Tensor (const Tensor &, const Tensor &, double, double, bool)>(tensorTypeIdToBackend(type_id()), is_variable())(const_cast<Tensor&>(*this), other, rtol, atol, equal_nan);
}
inline bool Tensor::is_distributed() const {
    static auto table = globalATenDispatch().getOpTable("aten::is_distributed(Tensor self) -> bool");
    return table->getOp<bool (const Tensor &)>(tensorTypeIdToBackend(type_id()), is_variable())(const_cast<Tensor&>(*this));
}
inline bool Tensor::is_floating_point() const {
    static auto table = globalATenDispatch().getOpTable("aten::is_floating_point(Tensor self) -> bool");
    return table->getOp<bool (const Tensor &)>(tensorTypeIdToBackend(type_id()), is_variable())(const_cast<Tensor&>(*this));
}
inline bool Tensor::is_complex() const {
    static auto table = globalATenDispatch().getOpTable("aten::is_complex(Tensor self) -> bool");
    return table->getOp<bool (const Tensor &)>(tensorTypeIdToBackend(type_id()), is_variable())(const_cast<Tensor&>(*this));
}
inline bool Tensor::is_nonzero() const {
    static auto table = globalATenDispatch().getOpTable("aten::is_nonzero(Tensor self) -> bool");
    return table->getOp<bool (const Tensor &)>(tensorTypeIdToBackend(type_id()), is_variable())(const_cast<Tensor&>(*this));
}
inline bool Tensor::is_same_size(const Tensor & other) const {
    static auto table = globalATenDispatch().getOpTable("aten::is_same_size(Tensor self, Tensor other) -> bool");
    return table->getOp<bool (const Tensor &, const Tensor &)>(tensorTypeIdToBackend(type_id()), is_variable())(const_cast<Tensor&>(*this), other);
}
inline bool Tensor::is_signed() const {
    static auto table = globalATenDispatch().getOpTable("aten::is_signed(Tensor self) -> bool");
    return table->getOp<bool (const Tensor &)>(tensorTypeIdToBackend(type_id()), is_variable())(const_cast<Tensor&>(*this));
}
inline std::tuple<Tensor,Tensor> Tensor::kthvalue(int64_t k, int64_t dim, bool keepdim) const {
    static auto table = globalATenDispatch().getOpTable("aten::kthvalue(Tensor self, int k, int dim=-1, bool keepdim=False) -> (Tensor values, Tensor indices)");
    return table->getOp<std::tuple<Tensor,Tensor> (const Tensor &, int64_t, int64_t, bool)>(tensorTypeIdToBackend(type_id()), is_variable())(const_cast<Tensor&>(*this), k, dim, keepdim);
}
inline Tensor Tensor::log() const {
    static auto table = globalATenDispatch().getOpTable("aten::log(Tensor self) -> Tensor");
    return table->getOp<Tensor (const Tensor &)>(tensorTypeIdToBackend(type_id()), is_variable())(const_cast<Tensor&>(*this));
}
inline Tensor & Tensor::log_() const {
    static auto table = globalATenDispatch().getOpTable("aten::log_(Tensor(a!) self) -> Tensor(a!)");
    return table->getOp<Tensor & (Tensor &)>(tensorTypeIdToBackend(type_id()), is_variable())(const_cast<Tensor&>(*this));
}
inline Tensor Tensor::log10() const {
    static auto table = globalATenDispatch().getOpTable("aten::log10(Tensor self) -> Tensor");
    return table->getOp<Tensor (const Tensor &)>(tensorTypeIdToBackend(type_id()), is_variable())(const_cast<Tensor&>(*this));
}
inline Tensor & Tensor::log10_() const {
    static auto table = globalATenDispatch().getOpTable("aten::log10_(Tensor(a!) self) -> Tensor(a!)");
    return table->getOp<Tensor & (Tensor &)>(tensorTypeIdToBackend(type_id()), is_variable())(const_cast<Tensor&>(*this));
}
inline Tensor Tensor::log1p() const {
    static auto table = globalATenDispatch().getOpTable("aten::log1p(Tensor self) -> Tensor");
    return table->getOp<Tensor (const Tensor &)>(tensorTypeIdToBackend(type_id()), is_variable())(const_cast<Tensor&>(*this));
}
inline Tensor & Tensor::log1p_() const {
    static auto table = globalATenDispatch().getOpTable("aten::log1p_(Tensor(a!) self) -> Tensor(a!)");
    return table->getOp<Tensor & (Tensor &)>(tensorTypeIdToBackend(type_id()), is_variable())(const_cast<Tensor&>(*this));
}
inline Tensor Tensor::log2() const {
    static auto table = globalATenDispatch().getOpTable("aten::log2(Tensor self) -> Tensor");
    return table->getOp<Tensor (const Tensor &)>(tensorTypeIdToBackend(type_id()), is_variable())(const_cast<Tensor&>(*this));
}
inline Tensor & Tensor::log2_() const {
    static auto table = globalATenDispatch().getOpTable("aten::log2_(Tensor(a!) self) -> Tensor(a!)");
    return table->getOp<Tensor & (Tensor &)>(tensorTypeIdToBackend(type_id()), is_variable())(const_cast<Tensor&>(*this));
}
inline Tensor Tensor::logdet() const {
    static auto table = globalATenDispatch().getOpTable("aten::logdet(Tensor self) -> Tensor");
    return table->getOp<Tensor (const Tensor &)>(tensorTypeIdToBackend(type_id()), is_variable())(const_cast<Tensor&>(*this));
}
inline Tensor Tensor::log_softmax(int64_t dim, c10::optional<ScalarType> dtype) const {
    static auto table = globalATenDispatch().getOpTable("aten::log_softmax(Tensor self, int dim, ScalarType? dtype=None) -> Tensor");
    return table->getOp<Tensor (const Tensor &, int64_t, c10::optional<ScalarType>)>(tensorTypeIdToBackend(type_id()), is_variable())(const_cast<Tensor&>(*this), dim, dtype);
}
inline Tensor Tensor::logsumexp(IntArrayRef dim, bool keepdim) const {
    static auto table = globalATenDispatch().getOpTable("aten::logsumexp(Tensor self, int[1] dim, bool keepdim=False) -> Tensor");
    return table->getOp<Tensor (const Tensor &, IntArrayRef, bool)>(tensorTypeIdToBackend(type_id()), is_variable())(const_cast<Tensor&>(*this), dim, keepdim);
}
inline Tensor Tensor::matmul(const Tensor & other) const {
    static auto table = globalATenDispatch().getOpTable("aten::matmul(Tensor self, Tensor other) -> Tensor");
    return table->getOp<Tensor (const Tensor &, const Tensor &)>(tensorTypeIdToBackend(type_id()), is_variable())(const_cast<Tensor&>(*this), other);
}
inline Tensor Tensor::matrix_power(int64_t n) const {
    static auto table = globalATenDispatch().getOpTable("aten::matrix_power(Tensor self, int n) -> Tensor");
    return table->getOp<Tensor (const Tensor &, int64_t)>(tensorTypeIdToBackend(type_id()), is_variable())(const_cast<Tensor&>(*this), n);
}
inline std::tuple<Tensor,Tensor> Tensor::max(int64_t dim, bool keepdim) const {
    static auto table = globalATenDispatch().getOpTable("aten::max.dim(Tensor self, int dim, bool keepdim=False) -> (Tensor values, Tensor indices)");
    return table->getOp<std::tuple<Tensor,Tensor> (const Tensor &, int64_t, bool)>(tensorTypeIdToBackend(type_id()), is_variable())(const_cast<Tensor&>(*this), dim, keepdim);
}
inline Tensor Tensor::max_values(IntArrayRef dim, bool keepdim) const {
    static auto table = globalATenDispatch().getOpTable("aten::max_values(Tensor self, int[1] dim, bool keepdim=False) -> Tensor");
    return table->getOp<Tensor (const Tensor &, IntArrayRef, bool)>(tensorTypeIdToBackend(type_id()), is_variable())(const_cast<Tensor&>(*this), dim, keepdim);
}
inline Tensor Tensor::mean(c10::optional<ScalarType> dtype) const {
    static auto table = globalATenDispatch().getOpTable("aten::mean(Tensor self, *, ScalarType? dtype=None) -> Tensor");
    return table->getOp<Tensor (const Tensor &, c10::optional<ScalarType>)>(tensorTypeIdToBackend(type_id()), is_variable())(const_cast<Tensor&>(*this), dtype);
}
inline Tensor Tensor::mean(IntArrayRef dim, bool keepdim, c10::optional<ScalarType> dtype) const {
    static auto table = globalATenDispatch().getOpTable("aten::mean.dim(Tensor self, int[1] dim, bool keepdim=False, *, ScalarType? dtype=None) -> Tensor");
    return table->getOp<Tensor (const Tensor &, IntArrayRef, bool, c10::optional<ScalarType>)>(tensorTypeIdToBackend(type_id()), is_variable())(const_cast<Tensor&>(*this), dim, keepdim, dtype);
}
inline std::tuple<Tensor,Tensor> Tensor::median(int64_t dim, bool keepdim) const {
    static auto table = globalATenDispatch().getOpTable("aten::median.dim(Tensor self, int dim, bool keepdim=False) -> (Tensor values, Tensor indices)");
    return table->getOp<std::tuple<Tensor,Tensor> (const Tensor &, int64_t, bool)>(tensorTypeIdToBackend(type_id()), is_variable())(const_cast<Tensor&>(*this), dim, keepdim);
}
inline std::tuple<Tensor,Tensor> Tensor::min(int64_t dim, bool keepdim) const {
    static auto table = globalATenDispatch().getOpTable("aten::min.dim(Tensor self, int dim, bool keepdim=False) -> (Tensor values, Tensor indices)");
    return table->getOp<std::tuple<Tensor,Tensor> (const Tensor &, int64_t, bool)>(tensorTypeIdToBackend(type_id()), is_variable())(const_cast<Tensor&>(*this), dim, keepdim);
}
inline Tensor Tensor::min_values(IntArrayRef dim, bool keepdim) const {
    static auto table = globalATenDispatch().getOpTable("aten::min_values(Tensor self, int[1] dim, bool keepdim=False) -> Tensor");
    return table->getOp<Tensor (const Tensor &, IntArrayRef, bool)>(tensorTypeIdToBackend(type_id()), is_variable())(const_cast<Tensor&>(*this), dim, keepdim);
}
inline Tensor Tensor::mm(const Tensor & mat2) const {
    static auto table = globalATenDispatch().getOpTable("aten::mm(Tensor self, Tensor mat2) -> Tensor");
    return table->getOp<Tensor (const Tensor &, const Tensor &)>(tensorTypeIdToBackend(type_id()), is_variable())(const_cast<Tensor&>(*this), mat2);
}
inline std::tuple<Tensor,Tensor> Tensor::mode(int64_t dim, bool keepdim) const {
    static auto table = globalATenDispatch().getOpTable("aten::mode(Tensor self, int dim=-1, bool keepdim=False) -> (Tensor values, Tensor indices)");
    return table->getOp<std::tuple<Tensor,Tensor> (const Tensor &, int64_t, bool)>(tensorTypeIdToBackend(type_id()), is_variable())(const_cast<Tensor&>(*this), dim, keepdim);
}
inline Tensor Tensor::mul(const Tensor & other) const {
    static auto table = globalATenDispatch().getOpTable("aten::mul.Tensor(Tensor self, Tensor other) -> Tensor");
    return table->getOp<Tensor (const Tensor &, const Tensor &)>(tensorTypeIdToBackend(type_id()), is_variable())(const_cast<Tensor&>(*this), other);
}
inline Tensor & Tensor::mul_(const Tensor & other) const {
    static auto table = globalATenDispatch().getOpTable("aten::mul_.Tensor(Tensor(a!) self, Tensor other) -> Tensor(a!)");
    return table->getOp<Tensor & (Tensor &, const Tensor &)>(tensorTypeIdToBackend(type_id()), is_variable())(const_cast<Tensor&>(*this), other);
}
inline Tensor Tensor::mul(Scalar other) const {
    static auto table = globalATenDispatch().getOpTable("aten::mul.Scalar(Tensor self, Scalar other) -> Tensor");
    return table->getOp<Tensor (const Tensor &, Scalar)>(tensorTypeIdToBackend(type_id()), is_variable())(const_cast<Tensor&>(*this), other);
}
inline Tensor & Tensor::mul_(Scalar other) const {
    static auto table = globalATenDispatch().getOpTable("aten::mul_.Scalar(Tensor(a!) self, Scalar other) -> Tensor(a!)");
    return table->getOp<Tensor & (Tensor &, Scalar)>(tensorTypeIdToBackend(type_id()), is_variable())(const_cast<Tensor&>(*this), other);
}
inline Tensor Tensor::mv(const Tensor & vec) const {
    static auto table = globalATenDispatch().getOpTable("aten::mv(Tensor self, Tensor vec) -> Tensor");
    return table->getOp<Tensor (const Tensor &, const Tensor &)>(tensorTypeIdToBackend(type_id()), is_variable())(const_cast<Tensor&>(*this), vec);
}
inline Tensor Tensor::mvlgamma(int64_t p) const {
    static auto table = globalATenDispatch().getOpTable("aten::mvlgamma(Tensor self, int p) -> Tensor");
    return table->getOp<Tensor (const Tensor &, int64_t)>(tensorTypeIdToBackend(type_id()), is_variable())(const_cast<Tensor&>(*this), p);
}
inline Tensor & Tensor::mvlgamma_(int64_t p) const {
    static auto table = globalATenDispatch().getOpTable("aten::mvlgamma_(Tensor(a!) self, int p) -> Tensor(a!)");
    return table->getOp<Tensor & (Tensor &, int64_t)>(tensorTypeIdToBackend(type_id()), is_variable())(const_cast<Tensor&>(*this), p);
}
inline Tensor Tensor::narrow_copy(int64_t dim, int64_t start, int64_t length) const {
    static auto table = globalATenDispatch().getOpTable("aten::narrow_copy(Tensor self, int dim, int start, int length) -> Tensor");
    return table->getOp<Tensor (const Tensor &, int64_t, int64_t, int64_t)>(tensorTypeIdToBackend(type_id()), is_variable())(const_cast<Tensor&>(*this), dim, start, length);
}
inline Tensor Tensor::narrow(int64_t dim, int64_t start, int64_t length) const {
    static auto table = globalATenDispatch().getOpTable("aten::narrow(Tensor(a) self, int dim, int start, int length) -> Tensor(a)");
    return table->getOp<Tensor (const Tensor &, int64_t, int64_t, int64_t)>(tensorTypeIdToBackend(type_id()), is_variable())(const_cast<Tensor&>(*this), dim, start, length);
}
inline Tensor Tensor::permute(IntArrayRef dims) const {
    static auto table = globalATenDispatch().getOpTable("aten::permute(Tensor(a) self, int[] dims) -> Tensor(a)");
    return table->getOp<Tensor (const Tensor &, IntArrayRef)>(tensorTypeIdToBackend(type_id()), is_variable())(const_cast<Tensor&>(*this), dims);
}
inline Tensor Tensor::numpy_T() const {
    static auto table = globalATenDispatch().getOpTable("aten::numpy_T(Tensor(a) self) -> Tensor(a)");
    return table->getOp<Tensor (const Tensor &)>(tensorTypeIdToBackend(type_id()), is_variable())(const_cast<Tensor&>(*this));
}
inline bool Tensor::is_pinned() const {
    static auto table = globalATenDispatch().getOpTable("aten::is_pinned(Tensor self) -> bool");
    return table->getOp<bool (const Tensor &)>(tensorTypeIdToBackend(type_id()), is_variable())(const_cast<Tensor&>(*this));
}
inline Tensor Tensor::pin_memory() const {
    static auto table = globalATenDispatch().getOpTable("aten::pin_memory(Tensor self) -> Tensor");
    return table->getOp<Tensor (const Tensor &)>(tensorTypeIdToBackend(type_id()), is_variable())(const_cast<Tensor&>(*this));
}
inline Tensor Tensor::pinverse(double rcond) const {
    static auto table = globalATenDispatch().getOpTable("aten::pinverse(Tensor self, float rcond=1e-15) -> Tensor");
    return table->getOp<Tensor (const Tensor &, double)>(tensorTypeIdToBackend(type_id()), is_variable())(const_cast<Tensor&>(*this), rcond);
}
inline Tensor Tensor::reciprocal() const {
    static auto table = globalATenDispatch().getOpTable("aten::reciprocal(Tensor self) -> Tensor");
    return table->getOp<Tensor (const Tensor &)>(tensorTypeIdToBackend(type_id()), is_variable())(const_cast<Tensor&>(*this));
}
inline Tensor & Tensor::reciprocal_() const {
    static auto table = globalATenDispatch().getOpTable("aten::reciprocal_(Tensor(a!) self) -> Tensor(a!)");
    return table->getOp<Tensor & (Tensor &)>(tensorTypeIdToBackend(type_id()), is_variable())(const_cast<Tensor&>(*this));
}
inline Tensor Tensor::neg() const {
    static auto table = globalATenDispatch().getOpTable("aten::neg(Tensor self) -> Tensor");
    return table->getOp<Tensor (const Tensor &)>(tensorTypeIdToBackend(type_id()), is_variable())(const_cast<Tensor&>(*this));
}
inline Tensor & Tensor::neg_() const {
    static auto table = globalATenDispatch().getOpTable("aten::neg_(Tensor(a!) self) -> Tensor(a!)");
    return table->getOp<Tensor & (Tensor &)>(tensorTypeIdToBackend(type_id()), is_variable())(const_cast<Tensor&>(*this));
}
inline Tensor Tensor::repeat(IntArrayRef repeats) const {
    static auto table = globalATenDispatch().getOpTable("aten::repeat(Tensor self, int[] repeats) -> Tensor");
    return table->getOp<Tensor (const Tensor &, IntArrayRef)>(tensorTypeIdToBackend(type_id()), is_variable())(const_cast<Tensor&>(*this), repeats);
}
inline Tensor Tensor::repeat_interleave(const Tensor & repeats, c10::optional<int64_t> dim) const {
    static auto table = globalATenDispatch().getOpTable("aten::repeat_interleave.self_Tensor(Tensor self, Tensor repeats, int? dim=None) -> Tensor");
    return table->getOp<Tensor (const Tensor &, const Tensor &, c10::optional<int64_t>)>(tensorTypeIdToBackend(type_id()), is_variable())(const_cast<Tensor&>(*this), repeats, dim);
}
inline Tensor Tensor::repeat_interleave(int64_t repeats, c10::optional<int64_t> dim) const {
    static auto table = globalATenDispatch().getOpTable("aten::repeat_interleave.self_int(Tensor self, int repeats, int? dim=None) -> Tensor");
    return table->getOp<Tensor (const Tensor &, int64_t, c10::optional<int64_t>)>(tensorTypeIdToBackend(type_id()), is_variable())(const_cast<Tensor&>(*this), repeats, dim);
}
inline Tensor Tensor::reshape(IntArrayRef shape) const {
    static auto table = globalATenDispatch().getOpTable("aten::reshape(Tensor self, int[] shape) -> Tensor");
    return table->getOp<Tensor (const Tensor &, IntArrayRef)>(tensorTypeIdToBackend(type_id()), is_variable())(const_cast<Tensor&>(*this), shape);
}
inline Tensor Tensor::reshape_as(const Tensor & other) const {
    static auto table = globalATenDispatch().getOpTable("aten::reshape_as(Tensor self, Tensor other) -> Tensor");
    return table->getOp<Tensor (const Tensor &, const Tensor &)>(tensorTypeIdToBackend(type_id()), is_variable())(const_cast<Tensor&>(*this), other);
}
inline Tensor Tensor::round() const {
    static auto table = globalATenDispatch().getOpTable("aten::round(Tensor self) -> Tensor");
    return table->getOp<Tensor (const Tensor &)>(tensorTypeIdToBackend(type_id()), is_variable())(const_cast<Tensor&>(*this));
}
inline Tensor & Tensor::round_() const {
    static auto table = globalATenDispatch().getOpTable("aten::round_(Tensor(a!) self) -> Tensor(a!)");
    return table->getOp<Tensor & (Tensor &)>(tensorTypeIdToBackend(type_id()), is_variable())(const_cast<Tensor&>(*this));
}
inline Tensor Tensor::relu() const {
    static auto table = globalATenDispatch().getOpTable("aten::relu(Tensor self) -> Tensor");
    return table->getOp<Tensor (const Tensor &)>(tensorTypeIdToBackend(type_id()), is_variable())(const_cast<Tensor&>(*this));
}
inline Tensor & Tensor::relu_() const {
    static auto table = globalATenDispatch().getOpTable("aten::relu_(Tensor(a!) self) -> Tensor(a!)");
    return table->getOp<Tensor & (Tensor &)>(tensorTypeIdToBackend(type_id()), is_variable())(const_cast<Tensor&>(*this));
}
inline Tensor Tensor::prelu(const Tensor & weight) const {
    static auto table = globalATenDispatch().getOpTable("aten::prelu(Tensor self, Tensor weight) -> Tensor");
    return table->getOp<Tensor (const Tensor &, const Tensor &)>(tensorTypeIdToBackend(type_id()), is_variable())(const_cast<Tensor&>(*this), weight);
}
inline std::tuple<Tensor,Tensor> Tensor::prelu_backward(const Tensor & grad_output, const Tensor & weight) const {
    static auto table = globalATenDispatch().getOpTable("aten::prelu_backward(Tensor grad_output, Tensor self, Tensor weight) -> (Tensor, Tensor)");
    return table->getOp<std::tuple<Tensor,Tensor> (const Tensor &, const Tensor &, const Tensor &)>(tensorTypeIdToBackend(type_id()), is_variable())(grad_output, const_cast<Tensor&>(*this), weight);
}
inline Tensor Tensor::hardshrink(Scalar lambd) const {
    static auto table = globalATenDispatch().getOpTable("aten::hardshrink(Tensor self, Scalar lambd=0.5) -> Tensor");
    return table->getOp<Tensor (const Tensor &, Scalar)>(tensorTypeIdToBackend(type_id()), is_variable())(const_cast<Tensor&>(*this), lambd);
}
inline Tensor Tensor::hardshrink_backward(const Tensor & grad_out, Scalar lambd) const {
    static auto table = globalATenDispatch().getOpTable("aten::hardshrink_backward(Tensor grad_out, Tensor self, Scalar lambd) -> Tensor");
    return table->getOp<Tensor (const Tensor &, const Tensor &, Scalar)>(tensorTypeIdToBackend(type_id()), is_variable())(grad_out, const_cast<Tensor&>(*this), lambd);
}
inline Tensor Tensor::rsqrt() const {
    static auto table = globalATenDispatch().getOpTable("aten::rsqrt(Tensor self) -> Tensor");
    return table->getOp<Tensor (const Tensor &)>(tensorTypeIdToBackend(type_id()), is_variable())(const_cast<Tensor&>(*this));
}
inline Tensor & Tensor::rsqrt_() const {
    static auto table = globalATenDispatch().getOpTable("aten::rsqrt_(Tensor(a!) self) -> Tensor(a!)");
    return table->getOp<Tensor & (Tensor &)>(tensorTypeIdToBackend(type_id()), is_variable())(const_cast<Tensor&>(*this));
}
#ifdef BUILD_NAMEDTENSOR
inline Tensor Tensor::select(Dimname dim, int64_t index) const {
    static auto table = globalATenDispatch().getOpTable("aten::select.Dimname(Tensor(a) self, Dimname dim, int index) -> Tensor(a)");
    return table->getOp<Tensor (const Tensor &, Dimname, int64_t)>(tensorTypeIdToBackend(type_id()), is_variable())(const_cast<Tensor&>(*this), dim, index);
}
#endif
inline Tensor Tensor::select(int64_t dim, int64_t index) const {
    static auto table = globalATenDispatch().getOpTable("aten::select.int(Tensor(a) self, int dim, int index) -> Tensor(a)");
    return table->getOp<Tensor (const Tensor &, int64_t, int64_t)>(tensorTypeIdToBackend(type_id()), is_variable())(const_cast<Tensor&>(*this), dim, index);
}
inline Tensor Tensor::sigmoid() const {
    static auto table = globalATenDispatch().getOpTable("aten::sigmoid(Tensor self) -> Tensor");
    return table->getOp<Tensor (const Tensor &)>(tensorTypeIdToBackend(type_id()), is_variable())(const_cast<Tensor&>(*this));
}
inline Tensor & Tensor::sigmoid_() const {
    static auto table = globalATenDispatch().getOpTable("aten::sigmoid_(Tensor(a!) self) -> Tensor(a!)");
    return table->getOp<Tensor & (Tensor &)>(tensorTypeIdToBackend(type_id()), is_variable())(const_cast<Tensor&>(*this));
}
inline Tensor Tensor::sin() const {
    static auto table = globalATenDispatch().getOpTable("aten::sin(Tensor self) -> Tensor");
    return table->getOp<Tensor (const Tensor &)>(tensorTypeIdToBackend(type_id()), is_variable())(const_cast<Tensor&>(*this));
}
inline Tensor & Tensor::sin_() const {
    static auto table = globalATenDispatch().getOpTable("aten::sin_(Tensor(a!) self) -> Tensor(a!)");
    return table->getOp<Tensor & (Tensor &)>(tensorTypeIdToBackend(type_id()), is_variable())(const_cast<Tensor&>(*this));
}
inline Tensor Tensor::sinh() const {
    static auto table = globalATenDispatch().getOpTable("aten::sinh(Tensor self) -> Tensor");
    return table->getOp<Tensor (const Tensor &)>(tensorTypeIdToBackend(type_id()), is_variable())(const_cast<Tensor&>(*this));
}
inline Tensor & Tensor::sinh_() const {
    static auto table = globalATenDispatch().getOpTable("aten::sinh_(Tensor(a!) self) -> Tensor(a!)");
    return table->getOp<Tensor & (Tensor &)>(tensorTypeIdToBackend(type_id()), is_variable())(const_cast<Tensor&>(*this));
}
inline Tensor Tensor::detach() const {
    static auto table = globalATenDispatch().getOpTable("aten::detach(Tensor self) -> Tensor");
    return table->getOp<Tensor (const Tensor &)>(tensorTypeIdToBackend(type_id()), is_variable())(const_cast<Tensor&>(*this));
}
inline Tensor & Tensor::detach_() const {
    static auto table = globalATenDispatch().getOpTable("aten::detach_(Tensor(a!) self) -> Tensor(a!)");
    return table->getOp<Tensor & (Tensor &)>(tensorTypeIdToBackend(type_id()), is_variable())(const_cast<Tensor&>(*this));
}
inline int64_t Tensor::size(int64_t dim) const {
    static auto table = globalATenDispatch().getOpTable("aten::size.int(Tensor self, int dim) -> int");
    return table->getOp<int64_t (const Tensor &, int64_t)>(tensorTypeIdToBackend(type_id()), is_variable())(const_cast<Tensor&>(*this), dim);
}
#ifdef BUILD_NAMEDTENSOR
inline int64_t Tensor::size(Dimname dim) const {
    static auto table = globalATenDispatch().getOpTable("aten::size.Dimname(Tensor self, Dimname dim) -> int");
    return table->getOp<int64_t (const Tensor &, Dimname)>(tensorTypeIdToBackend(type_id()), is_variable())(const_cast<Tensor&>(*this), dim);
}
#endif
inline Tensor Tensor::slice(int64_t dim, int64_t start, int64_t end, int64_t step) const {
<<<<<<< HEAD
    static auto table = globalATenDispatch().getOpTable("aten::slice.Tensor(Tensor(a) self, int dim=0, int start=0, int end=9223372036854775807, int step=1) -> Tensor(a)");
    return table->getOp<Tensor (const Tensor &, int64_t, int64_t, int64_t, int64_t)>(tensorTypeIdToBackend(type_id()), is_variable())(*this, dim, start, end, step);
=======
    static auto table = globalATenDispatch().getOpTable("aten::slice(Tensor(a) self, int dim=0, int start=0, int end=9223372036854775807, int step=1) -> Tensor(a)");
    return table->getOp<Tensor (const Tensor &, int64_t, int64_t, int64_t, int64_t)>(tensorTypeIdToBackend(type_id()), is_variable())(const_cast<Tensor&>(*this), dim, start, end, step);
>>>>>>> be22afff
}
inline std::tuple<Tensor,Tensor> Tensor::slogdet() const {
    static auto table = globalATenDispatch().getOpTable("aten::slogdet(Tensor self) -> (Tensor sign, Tensor logabsdet)");
    return table->getOp<std::tuple<Tensor,Tensor> (const Tensor &)>(tensorTypeIdToBackend(type_id()), is_variable())(const_cast<Tensor&>(*this));
}
inline Tensor Tensor::smm(const Tensor & mat2) const {
    static auto table = globalATenDispatch().getOpTable("aten::smm(Tensor self, Tensor mat2) -> Tensor");
    return table->getOp<Tensor (const Tensor &, const Tensor &)>(tensorTypeIdToBackend(type_id()), is_variable())(const_cast<Tensor&>(*this), mat2);
}
inline Tensor Tensor::softmax(int64_t dim, c10::optional<ScalarType> dtype) const {
    static auto table = globalATenDispatch().getOpTable("aten::softmax(Tensor self, int dim, ScalarType? dtype=None) -> Tensor");
    return table->getOp<Tensor (const Tensor &, int64_t, c10::optional<ScalarType>)>(tensorTypeIdToBackend(type_id()), is_variable())(const_cast<Tensor&>(*this), dim, dtype);
}
inline std::vector<Tensor> Tensor::split(int64_t split_size, int64_t dim) const {
<<<<<<< HEAD
    static auto table = globalATenDispatch().getOpTable("aten::split.Tensor(Tensor(a) self, int split_size, int dim=0) -> Tensor(a)[]");
    return table->getOp<std::vector<Tensor> (const Tensor &, int64_t, int64_t)>(tensorTypeIdToBackend(type_id()), is_variable())(*this, split_size, dim);
=======
    static auto table = globalATenDispatch().getOpTable("aten::split(Tensor(a) self, int split_size, int dim=0) -> Tensor(a)[]");
    return table->getOp<std::vector<Tensor> (const Tensor &, int64_t, int64_t)>(tensorTypeIdToBackend(type_id()), is_variable())(const_cast<Tensor&>(*this), split_size, dim);
>>>>>>> be22afff
}
inline std::vector<Tensor> Tensor::split_with_sizes(IntArrayRef split_sizes, int64_t dim) const {
    static auto table = globalATenDispatch().getOpTable("aten::split_with_sizes(Tensor self, int[] split_sizes, int dim=0) -> Tensor[]");
    return table->getOp<std::vector<Tensor> (const Tensor &, IntArrayRef, int64_t)>(tensorTypeIdToBackend(type_id()), is_variable())(const_cast<Tensor&>(*this), split_sizes, dim);
}
inline Tensor Tensor::squeeze() const {
    static auto table = globalATenDispatch().getOpTable("aten::squeeze(Tensor(a) self) -> Tensor(a)");
    return table->getOp<Tensor (const Tensor &)>(tensorTypeIdToBackend(type_id()), is_variable())(const_cast<Tensor&>(*this));
}
inline Tensor Tensor::squeeze(int64_t dim) const {
    static auto table = globalATenDispatch().getOpTable("aten::squeeze.dim(Tensor(a) self, int dim) -> Tensor(a)");
    return table->getOp<Tensor (const Tensor &, int64_t)>(tensorTypeIdToBackend(type_id()), is_variable())(const_cast<Tensor&>(*this), dim);
}
inline Tensor & Tensor::squeeze_() const {
    static auto table = globalATenDispatch().getOpTable("aten::squeeze_(Tensor(a!) self) -> Tensor(a!)");
    return table->getOp<Tensor & (Tensor &)>(tensorTypeIdToBackend(type_id()), is_variable())(const_cast<Tensor&>(*this));
}
inline Tensor & Tensor::squeeze_(int64_t dim) const {
    static auto table = globalATenDispatch().getOpTable("aten::squeeze_.dim(Tensor(a!) self, int dim) -> Tensor(a!)");
    return table->getOp<Tensor & (Tensor &, int64_t)>(tensorTypeIdToBackend(type_id()), is_variable())(const_cast<Tensor&>(*this), dim);
}
inline Tensor Tensor::sspaddmm(const Tensor & mat1, const Tensor & mat2, Scalar beta, Scalar alpha) const {
    static auto table = globalATenDispatch().getOpTable("aten::sspaddmm(Tensor self, Tensor mat1, Tensor mat2, *, Scalar beta=1, Scalar alpha=1) -> Tensor");
    return table->getOp<Tensor (const Tensor &, const Tensor &, const Tensor &, Scalar, Scalar)>(tensorTypeIdToBackend(type_id()), is_variable())(const_cast<Tensor&>(*this), mat1, mat2, beta, alpha);
}
inline Tensor Tensor::stft(int64_t n_fft, c10::optional<int64_t> hop_length, c10::optional<int64_t> win_length, const Tensor & window, bool normalized, bool onesided) const {
    static auto table = globalATenDispatch().getOpTable("aten::stft(Tensor self, int n_fft, int? hop_length=None, int? win_length=None, Tensor? window=None, bool normalized=False, bool onesided=True) -> Tensor");
    return table->getOp<Tensor (const Tensor &, int64_t, c10::optional<int64_t>, c10::optional<int64_t>, const Tensor &, bool, bool)>(tensorTypeIdToBackend(type_id()), is_variable())(const_cast<Tensor&>(*this), n_fft, hop_length, win_length, window, normalized, onesided);
}
inline int64_t Tensor::stride(int64_t dim) const {
    static auto table = globalATenDispatch().getOpTable("aten::stride.int(Tensor self, int dim) -> int");
    return table->getOp<int64_t (const Tensor &, int64_t)>(tensorTypeIdToBackend(type_id()), is_variable())(const_cast<Tensor&>(*this), dim);
}
#ifdef BUILD_NAMEDTENSOR
inline int64_t Tensor::stride(Dimname dim) const {
    static auto table = globalATenDispatch().getOpTable("aten::stride.Dimname(Tensor self, Dimname dim) -> int");
    return table->getOp<int64_t (const Tensor &, Dimname)>(tensorTypeIdToBackend(type_id()), is_variable())(const_cast<Tensor&>(*this), dim);
}
#endif
inline Tensor Tensor::sum(c10::optional<ScalarType> dtype) const {
    static auto table = globalATenDispatch().getOpTable("aten::sum(Tensor self, *, ScalarType? dtype=None) -> Tensor");
    return table->getOp<Tensor (const Tensor &, c10::optional<ScalarType>)>(tensorTypeIdToBackend(type_id()), is_variable())(const_cast<Tensor&>(*this), dtype);
}
inline Tensor Tensor::sum(IntArrayRef dim, bool keepdim, c10::optional<ScalarType> dtype) const {
    static auto table = globalATenDispatch().getOpTable("aten::sum.dim_IntList(Tensor self, int[1] dim, bool keepdim=False, *, ScalarType? dtype=None) -> Tensor");
    return table->getOp<Tensor (const Tensor &, IntArrayRef, bool, c10::optional<ScalarType>)>(tensorTypeIdToBackend(type_id()), is_variable())(const_cast<Tensor&>(*this), dim, keepdim, dtype);
}
#ifdef BUILD_NAMEDTENSOR
inline Tensor Tensor::sum(DimnameList dim, bool keepdim, c10::optional<ScalarType> dtype) const {
    static auto table = globalATenDispatch().getOpTable("aten::sum.dim_DimnameList(Tensor self, Dimname[1] dim, bool keepdim=False, *, ScalarType? dtype=None) -> Tensor");
    return table->getOp<Tensor (const Tensor &, DimnameList, bool, c10::optional<ScalarType>)>(tensorTypeIdToBackend(type_id()), is_variable())(const_cast<Tensor&>(*this), dim, keepdim, dtype);
}
#endif
inline Tensor Tensor::sum_to_size(IntArrayRef size) const {
    static auto table = globalATenDispatch().getOpTable("aten::sum_to_size(Tensor self, int[] size) -> Tensor");
    return table->getOp<Tensor (const Tensor &, IntArrayRef)>(tensorTypeIdToBackend(type_id()), is_variable())(const_cast<Tensor&>(*this), size);
}
inline Tensor Tensor::sqrt() const {
    static auto table = globalATenDispatch().getOpTable("aten::sqrt(Tensor self) -> Tensor");
    return table->getOp<Tensor (const Tensor &)>(tensorTypeIdToBackend(type_id()), is_variable())(const_cast<Tensor&>(*this));
}
inline Tensor & Tensor::sqrt_() const {
    static auto table = globalATenDispatch().getOpTable("aten::sqrt_(Tensor(a!) self) -> Tensor(a!)");
    return table->getOp<Tensor & (Tensor &)>(tensorTypeIdToBackend(type_id()), is_variable())(const_cast<Tensor&>(*this));
}
inline Tensor Tensor::std(bool unbiased) const {
    static auto table = globalATenDispatch().getOpTable("aten::std(Tensor self, bool unbiased=True) -> Tensor");
    return table->getOp<Tensor (const Tensor &, bool)>(tensorTypeIdToBackend(type_id()), is_variable())(const_cast<Tensor&>(*this), unbiased);
}
inline Tensor Tensor::std(IntArrayRef dim, bool unbiased, bool keepdim) const {
    static auto table = globalATenDispatch().getOpTable("aten::std.dim(Tensor self, int[1] dim, bool unbiased=True, bool keepdim=False) -> Tensor");
    return table->getOp<Tensor (const Tensor &, IntArrayRef, bool, bool)>(tensorTypeIdToBackend(type_id()), is_variable())(const_cast<Tensor&>(*this), dim, unbiased, keepdim);
}
inline Tensor Tensor::prod(c10::optional<ScalarType> dtype) const {
    static auto table = globalATenDispatch().getOpTable("aten::prod(Tensor self, *, ScalarType? dtype=None) -> Tensor");
    return table->getOp<Tensor (const Tensor &, c10::optional<ScalarType>)>(tensorTypeIdToBackend(type_id()), is_variable())(const_cast<Tensor&>(*this), dtype);
}
inline Tensor Tensor::prod(int64_t dim, bool keepdim, c10::optional<ScalarType> dtype) const {
    static auto table = globalATenDispatch().getOpTable("aten::prod.dim_int(Tensor self, int dim, bool keepdim=False, *, ScalarType? dtype=None) -> Tensor");
    return table->getOp<Tensor (const Tensor &, int64_t, bool, c10::optional<ScalarType>)>(tensorTypeIdToBackend(type_id()), is_variable())(const_cast<Tensor&>(*this), dim, keepdim, dtype);
}
#ifdef BUILD_NAMEDTENSOR
inline Tensor Tensor::prod(Dimname dim, bool keepdim, c10::optional<ScalarType> dtype) const {
    static auto table = globalATenDispatch().getOpTable("aten::prod.dim_Dimname(Tensor self, Dimname dim, bool keepdim=False, *, ScalarType? dtype=None) -> Tensor");
    return table->getOp<Tensor (const Tensor &, Dimname, bool, c10::optional<ScalarType>)>(tensorTypeIdToBackend(type_id()), is_variable())(const_cast<Tensor&>(*this), dim, keepdim, dtype);
}
#endif
inline Tensor Tensor::t() const {
    static auto table = globalATenDispatch().getOpTable("aten::t(Tensor(a) self) -> Tensor(a)");
    return table->getOp<Tensor (const Tensor &)>(tensorTypeIdToBackend(type_id()), is_variable())(const_cast<Tensor&>(*this));
}
inline Tensor & Tensor::t_() const {
    static auto table = globalATenDispatch().getOpTable("aten::t_(Tensor(a!) self) -> Tensor(a!)");
    return table->getOp<Tensor & (Tensor &)>(tensorTypeIdToBackend(type_id()), is_variable())(const_cast<Tensor&>(*this));
}
inline Tensor Tensor::tan() const {
    static auto table = globalATenDispatch().getOpTable("aten::tan(Tensor self) -> Tensor");
    return table->getOp<Tensor (const Tensor &)>(tensorTypeIdToBackend(type_id()), is_variable())(const_cast<Tensor&>(*this));
}
inline Tensor & Tensor::tan_() const {
    static auto table = globalATenDispatch().getOpTable("aten::tan_(Tensor(a!) self) -> Tensor(a!)");
    return table->getOp<Tensor & (Tensor &)>(tensorTypeIdToBackend(type_id()), is_variable())(const_cast<Tensor&>(*this));
}
inline Tensor Tensor::tanh() const {
    static auto table = globalATenDispatch().getOpTable("aten::tanh(Tensor self) -> Tensor");
    return table->getOp<Tensor (const Tensor &)>(tensorTypeIdToBackend(type_id()), is_variable())(const_cast<Tensor&>(*this));
}
inline Tensor & Tensor::tanh_() const {
    static auto table = globalATenDispatch().getOpTable("aten::tanh_(Tensor(a!) self) -> Tensor(a!)");
    return table->getOp<Tensor & (Tensor &)>(tensorTypeIdToBackend(type_id()), is_variable())(const_cast<Tensor&>(*this));
}
inline Tensor Tensor::transpose(int64_t dim0, int64_t dim1) const {
    static auto table = globalATenDispatch().getOpTable("aten::transpose(Tensor(a) self, int dim0, int dim1) -> Tensor(a)");
    return table->getOp<Tensor (const Tensor &, int64_t, int64_t)>(tensorTypeIdToBackend(type_id()), is_variable())(const_cast<Tensor&>(*this), dim0, dim1);
}
inline Tensor & Tensor::transpose_(int64_t dim0, int64_t dim1) const {
    static auto table = globalATenDispatch().getOpTable("aten::transpose_(Tensor(a!) self, int dim0, int dim1) -> Tensor(a!)");
    return table->getOp<Tensor & (Tensor &, int64_t, int64_t)>(tensorTypeIdToBackend(type_id()), is_variable())(const_cast<Tensor&>(*this), dim0, dim1);
}
inline Tensor Tensor::flip(IntArrayRef dims) const {
    static auto table = globalATenDispatch().getOpTable("aten::flip(Tensor self, int[] dims) -> Tensor");
    return table->getOp<Tensor (const Tensor &, IntArrayRef)>(tensorTypeIdToBackend(type_id()), is_variable())(const_cast<Tensor&>(*this), dims);
}
inline Tensor Tensor::roll(IntArrayRef shifts, IntArrayRef dims) const {
    static auto table = globalATenDispatch().getOpTable("aten::roll(Tensor self, int[1] shifts, int[1] dims=[]) -> Tensor");
    return table->getOp<Tensor (const Tensor &, IntArrayRef, IntArrayRef)>(tensorTypeIdToBackend(type_id()), is_variable())(const_cast<Tensor&>(*this), shifts, dims);
}
inline Tensor Tensor::rot90(int64_t k, IntArrayRef dims) const {
    static auto table = globalATenDispatch().getOpTable("aten::rot90(Tensor self, int k=1, int[] dims=[0,1]) -> Tensor");
    return table->getOp<Tensor (const Tensor &, int64_t, IntArrayRef)>(tensorTypeIdToBackend(type_id()), is_variable())(const_cast<Tensor&>(*this), k, dims);
}
inline Tensor Tensor::trunc() const {
    static auto table = globalATenDispatch().getOpTable("aten::trunc(Tensor self) -> Tensor");
    return table->getOp<Tensor (const Tensor &)>(tensorTypeIdToBackend(type_id()), is_variable())(const_cast<Tensor&>(*this));
}
inline Tensor & Tensor::trunc_() const {
    static auto table = globalATenDispatch().getOpTable("aten::trunc_(Tensor(a!) self) -> Tensor(a!)");
    return table->getOp<Tensor & (Tensor &)>(tensorTypeIdToBackend(type_id()), is_variable())(const_cast<Tensor&>(*this));
}
inline Tensor Tensor::type_as(const Tensor & other) const {
    static auto table = globalATenDispatch().getOpTable("aten::type_as(Tensor self, Tensor other) -> Tensor");
    return table->getOp<Tensor (const Tensor &, const Tensor &)>(tensorTypeIdToBackend(type_id()), is_variable())(const_cast<Tensor&>(*this), other);
}
inline Tensor Tensor::unsqueeze(int64_t dim) const {
    static auto table = globalATenDispatch().getOpTable("aten::unsqueeze(Tensor(a) self, int dim) -> Tensor(a)");
    return table->getOp<Tensor (const Tensor &, int64_t)>(tensorTypeIdToBackend(type_id()), is_variable())(const_cast<Tensor&>(*this), dim);
}
inline Tensor & Tensor::unsqueeze_(int64_t dim) const {
    static auto table = globalATenDispatch().getOpTable("aten::unsqueeze_(Tensor(a!) self, int dim) -> Tensor(a!)");
    return table->getOp<Tensor & (Tensor &, int64_t)>(tensorTypeIdToBackend(type_id()), is_variable())(const_cast<Tensor&>(*this), dim);
}
inline Tensor Tensor::var(bool unbiased) const {
    static auto table = globalATenDispatch().getOpTable("aten::var(Tensor self, bool unbiased=True) -> Tensor");
    return table->getOp<Tensor (const Tensor &, bool)>(tensorTypeIdToBackend(type_id()), is_variable())(const_cast<Tensor&>(*this), unbiased);
}
inline Tensor Tensor::var(IntArrayRef dim, bool unbiased, bool keepdim) const {
    static auto table = globalATenDispatch().getOpTable("aten::var.dim(Tensor self, int[1] dim, bool unbiased=True, bool keepdim=False) -> Tensor");
    return table->getOp<Tensor (const Tensor &, IntArrayRef, bool, bool)>(tensorTypeIdToBackend(type_id()), is_variable())(const_cast<Tensor&>(*this), dim, unbiased, keepdim);
}
inline Tensor Tensor::view_as(const Tensor & other) const {
    static auto table = globalATenDispatch().getOpTable("aten::view_as(Tensor self, Tensor other) -> Tensor");
    return table->getOp<Tensor (const Tensor &, const Tensor &)>(tensorTypeIdToBackend(type_id()), is_variable())(const_cast<Tensor&>(*this), other);
}
inline Tensor Tensor::where(const Tensor & condition, const Tensor & other) const {
    static auto table = globalATenDispatch().getOpTable("aten::where.self(Tensor condition, Tensor self, Tensor other) -> Tensor");
    return table->getOp<Tensor (const Tensor &, const Tensor &, const Tensor &)>(tensorTypeIdToBackend(type_id()), is_variable())(condition, const_cast<Tensor&>(*this), other);
}
inline Tensor Tensor::norm(c10::optional<Scalar> p, ScalarType dtype) const {
    static auto table = globalATenDispatch().getOpTable("aten::norm.ScalarOpt_dtype(Tensor self, Scalar? p, *, ScalarType dtype) -> Tensor");
    return table->getOp<Tensor (const Tensor &, c10::optional<Scalar>, ScalarType)>(tensorTypeIdToBackend(type_id()), is_variable())(const_cast<Tensor&>(*this), p, dtype);
}
inline Tensor Tensor::norm(Scalar p) const {
    static auto table = globalATenDispatch().getOpTable("aten::norm.Scalar(Tensor self, Scalar p=2) -> Tensor");
    return table->getOp<Tensor (const Tensor &, Scalar)>(tensorTypeIdToBackend(type_id()), is_variable())(const_cast<Tensor&>(*this), p);
}
inline Tensor Tensor::norm(c10::optional<Scalar> p, IntArrayRef dim, bool keepdim, ScalarType dtype) const {
    static auto table = globalATenDispatch().getOpTable("aten::norm.ScalarOpt_dim_dtype(Tensor self, Scalar? p, int[1] dim, bool keepdim, *, ScalarType dtype) -> Tensor");
    return table->getOp<Tensor (const Tensor &, c10::optional<Scalar>, IntArrayRef, bool, ScalarType)>(tensorTypeIdToBackend(type_id()), is_variable())(const_cast<Tensor&>(*this), p, dim, keepdim, dtype);
}
inline Tensor Tensor::norm(c10::optional<Scalar> p, IntArrayRef dim, bool keepdim) const {
    static auto table = globalATenDispatch().getOpTable("aten::norm.ScalarOpt_dim(Tensor self, Scalar? p, int[1] dim, bool keepdim=False) -> Tensor");
    return table->getOp<Tensor (const Tensor &, c10::optional<Scalar>, IntArrayRef, bool)>(tensorTypeIdToBackend(type_id()), is_variable())(const_cast<Tensor&>(*this), p, dim, keepdim);
}
inline Tensor Tensor::clone() const {
    static auto table = globalATenDispatch().getOpTable("aten::clone(Tensor self) -> Tensor");
    return table->getOp<Tensor (const Tensor &)>(tensorTypeIdToBackend(type_id()), is_variable())(const_cast<Tensor&>(*this));
}
inline Tensor & Tensor::resize_as_(const Tensor & the_template) const {
    static auto table = globalATenDispatch().getOpTable("aten::resize_as_(Tensor(a!) self, Tensor the_template) -> Tensor(a!)");
    return table->getOp<Tensor & (Tensor &, const Tensor &)>(tensorTypeIdToBackend(type_id()), is_variable())(const_cast<Tensor&>(*this), the_template);
}
inline Tensor Tensor::pow(Scalar exponent) const {
    static auto table = globalATenDispatch().getOpTable("aten::pow.Tensor_Scalar(Tensor self, Scalar exponent) -> Tensor");
    return table->getOp<Tensor (const Tensor &, Scalar)>(tensorTypeIdToBackend(type_id()), is_variable())(const_cast<Tensor&>(*this), exponent);
}
inline Tensor & Tensor::zero_() const {
    static auto table = globalATenDispatch().getOpTable("aten::zero_(Tensor(a!) self) -> Tensor(a!)");
    return table->getOp<Tensor & (Tensor &)>(tensorTypeIdToBackend(type_id()), is_variable())(const_cast<Tensor&>(*this));
}
inline Tensor Tensor::sub(const Tensor & other, Scalar alpha) const {
    static auto table = globalATenDispatch().getOpTable("aten::sub.Tensor(Tensor self, Tensor other, *, Scalar alpha=1) -> Tensor");
    return table->getOp<Tensor (const Tensor &, const Tensor &, Scalar)>(tensorTypeIdToBackend(type_id()), is_variable())(const_cast<Tensor&>(*this), other, alpha);
}
inline Tensor & Tensor::sub_(const Tensor & other, Scalar alpha) const {
    static auto table = globalATenDispatch().getOpTable("aten::sub_.Tensor(Tensor(a!) self, Tensor other, *, Scalar alpha=1) -> Tensor(a!)");
    return table->getOp<Tensor & (Tensor &, const Tensor &, Scalar)>(tensorTypeIdToBackend(type_id()), is_variable())(const_cast<Tensor&>(*this), other, alpha);
}
inline Tensor Tensor::sub(Scalar other, Scalar alpha) const {
    static auto table = globalATenDispatch().getOpTable("aten::sub.Scalar(Tensor self, Scalar other, Scalar alpha=1) -> Tensor");
    return table->getOp<Tensor (const Tensor &, Scalar, Scalar)>(tensorTypeIdToBackend(type_id()), is_variable())(const_cast<Tensor&>(*this), other, alpha);
}
inline Tensor & Tensor::sub_(Scalar other, Scalar alpha) const {
    static auto table = globalATenDispatch().getOpTable("aten::sub_.Scalar(Tensor(a!) self, Scalar other, Scalar alpha=1) -> Tensor(a!)");
    return table->getOp<Tensor & (Tensor &, Scalar, Scalar)>(tensorTypeIdToBackend(type_id()), is_variable())(const_cast<Tensor&>(*this), other, alpha);
}
inline Tensor Tensor::addmm(const Tensor & mat1, const Tensor & mat2, Scalar beta, Scalar alpha) const {
    static auto table = globalATenDispatch().getOpTable("aten::addmm(Tensor self, Tensor mat1, Tensor mat2, *, Scalar beta=1, Scalar alpha=1) -> Tensor");
    return table->getOp<Tensor (const Tensor &, const Tensor &, const Tensor &, Scalar, Scalar)>(tensorTypeIdToBackend(type_id()), is_variable())(const_cast<Tensor&>(*this), mat1, mat2, beta, alpha);
}
inline Tensor & Tensor::addmm_(const Tensor & mat1, const Tensor & mat2, Scalar beta, Scalar alpha) const {
    static auto table = globalATenDispatch().getOpTable("aten::addmm_(Tensor(a!) self, Tensor mat1, Tensor mat2, *, Scalar beta=1, Scalar alpha=1) -> Tensor(a!)");
    return table->getOp<Tensor & (Tensor &, const Tensor &, const Tensor &, Scalar, Scalar)>(tensorTypeIdToBackend(type_id()), is_variable())(const_cast<Tensor&>(*this), mat1, mat2, beta, alpha);
}
inline Tensor & Tensor::sparse_resize_(IntArrayRef size, int64_t sparse_dim, int64_t dense_dim) const {
    static auto table = globalATenDispatch().getOpTable("aten::sparse_resize_(Tensor(a!) self, int[] size, int sparse_dim, int dense_dim) -> Tensor(a!)");
    return table->getOp<Tensor & (Tensor &, IntArrayRef, int64_t, int64_t)>(tensorTypeIdToBackend(type_id()), is_variable())(const_cast<Tensor&>(*this), size, sparse_dim, dense_dim);
}
inline Tensor & Tensor::sparse_resize_and_clear_(IntArrayRef size, int64_t sparse_dim, int64_t dense_dim) const {
    static auto table = globalATenDispatch().getOpTable("aten::sparse_resize_and_clear_(Tensor(a!) self, int[] size, int sparse_dim, int dense_dim) -> Tensor(a!)");
    return table->getOp<Tensor & (Tensor &, IntArrayRef, int64_t, int64_t)>(tensorTypeIdToBackend(type_id()), is_variable())(const_cast<Tensor&>(*this), size, sparse_dim, dense_dim);
}
inline Tensor Tensor::sparse_mask(const Tensor & mask) const {
    static auto table = globalATenDispatch().getOpTable("aten::sparse_mask(Tensor self, Tensor mask) -> Tensor");
    return table->getOp<Tensor (const Tensor &, const Tensor &)>(tensorTypeIdToBackend(type_id()), is_variable())(const_cast<Tensor&>(*this), mask);
}
inline Tensor Tensor::to_dense() const {
    static auto table = globalATenDispatch().getOpTable("aten::to_dense(Tensor self) -> Tensor");
    return table->getOp<Tensor (const Tensor &)>(tensorTypeIdToBackend(type_id()), is_variable())(const_cast<Tensor&>(*this));
}
inline int64_t Tensor::sparse_dim() const {
    static auto table = globalATenDispatch().getOpTable("aten::sparse_dim(Tensor self) -> int");
    return table->getOp<int64_t (const Tensor &)>(tensorTypeIdToBackend(type_id()), is_variable())(const_cast<Tensor&>(*this));
}
inline int64_t Tensor::_dimI() const {
    static auto table = globalATenDispatch().getOpTable("aten::_dimI(Tensor self) -> int");
    return table->getOp<int64_t (const Tensor &)>(tensorTypeIdToBackend(type_id()), is_variable())(const_cast<Tensor&>(*this));
}
inline int64_t Tensor::dense_dim() const {
    static auto table = globalATenDispatch().getOpTable("aten::dense_dim(Tensor self) -> int");
    return table->getOp<int64_t (const Tensor &)>(tensorTypeIdToBackend(type_id()), is_variable())(const_cast<Tensor&>(*this));
}
inline int64_t Tensor::_dimV() const {
    static auto table = globalATenDispatch().getOpTable("aten::_dimV(Tensor self) -> int");
    return table->getOp<int64_t (const Tensor &)>(tensorTypeIdToBackend(type_id()), is_variable())(const_cast<Tensor&>(*this));
}
inline int64_t Tensor::_nnz() const {
    static auto table = globalATenDispatch().getOpTable("aten::_nnz(Tensor self) -> int");
    return table->getOp<int64_t (const Tensor &)>(tensorTypeIdToBackend(type_id()), is_variable())(const_cast<Tensor&>(*this));
}
inline Tensor Tensor::coalesce() const {
    static auto table = globalATenDispatch().getOpTable("aten::coalesce(Tensor self) -> Tensor");
    return table->getOp<Tensor (const Tensor &)>(tensorTypeIdToBackend(type_id()), is_variable())(const_cast<Tensor&>(*this));
}
inline bool Tensor::is_coalesced() const {
    static auto table = globalATenDispatch().getOpTable("aten::is_coalesced(Tensor self) -> bool");
    return table->getOp<bool (const Tensor &)>(tensorTypeIdToBackend(type_id()), is_variable())(const_cast<Tensor&>(*this));
}
inline Tensor Tensor::_indices() const {
    static auto table = globalATenDispatch().getOpTable("aten::_indices(Tensor(a) self) -> Tensor(a)");
    return table->getOp<Tensor (const Tensor &)>(tensorTypeIdToBackend(type_id()), is_variable())(const_cast<Tensor&>(*this));
}
inline Tensor Tensor::_values() const {
    static auto table = globalATenDispatch().getOpTable("aten::_values(Tensor(a) self) -> Tensor(a)");
    return table->getOp<Tensor (const Tensor &)>(tensorTypeIdToBackend(type_id()), is_variable())(const_cast<Tensor&>(*this));
}
inline Tensor & Tensor::_coalesced_(bool coalesced) const {
    static auto table = globalATenDispatch().getOpTable("aten::_coalesced_(Tensor(a!) self, bool coalesced) -> Tensor(a!)");
    return table->getOp<Tensor & (Tensor &, bool)>(tensorTypeIdToBackend(type_id()), is_variable())(const_cast<Tensor&>(*this), coalesced);
}
inline Tensor Tensor::indices() const {
    static auto table = globalATenDispatch().getOpTable("aten::indices(Tensor(a) self) -> Tensor(a)");
    return table->getOp<Tensor (const Tensor &)>(tensorTypeIdToBackend(type_id()), is_variable())(const_cast<Tensor&>(*this));
}
inline Tensor Tensor::values() const {
    static auto table = globalATenDispatch().getOpTable("aten::values(Tensor(a) self) -> Tensor(a)");
    return table->getOp<Tensor (const Tensor &)>(tensorTypeIdToBackend(type_id()), is_variable())(const_cast<Tensor&>(*this));
}
inline int64_t Tensor::numel() const {
    static auto table = globalATenDispatch().getOpTable("aten::numel(Tensor self) -> int");
    return table->getOp<int64_t (const Tensor &)>(tensorTypeIdToBackend(type_id()), is_variable())(const_cast<Tensor&>(*this));
}
inline std::vector<Tensor> Tensor::unbind(int64_t dim) const {
    static auto table = globalATenDispatch().getOpTable("aten::unbind(Tensor(a) self, int dim=0) -> Tensor(a)[]");
    return table->getOp<std::vector<Tensor> (const Tensor &, int64_t)>(tensorTypeIdToBackend(type_id()), is_variable())(const_cast<Tensor&>(*this), dim);
}
inline Tensor Tensor::to_sparse(int64_t sparse_dim) const {
    static auto table = globalATenDispatch().getOpTable("aten::to_sparse.sparse_dim(Tensor self, int sparse_dim) -> Tensor");
    return table->getOp<Tensor (const Tensor &, int64_t)>(tensorTypeIdToBackend(type_id()), is_variable())(const_cast<Tensor&>(*this), sparse_dim);
}
inline Tensor Tensor::to_sparse() const {
    static auto table = globalATenDispatch().getOpTable("aten::to_sparse(Tensor self) -> Tensor");
    return table->getOp<Tensor (const Tensor &)>(tensorTypeIdToBackend(type_id()), is_variable())(const_cast<Tensor&>(*this));
}
inline Tensor Tensor::to_mkldnn() const {
    static auto table = globalATenDispatch().getOpTable("aten::to_mkldnn(Tensor self) -> Tensor");
    return table->getOp<Tensor (const Tensor &)>(tensorTypeIdToBackend(type_id()), is_variable())(const_cast<Tensor&>(*this));
}
inline Tensor Tensor::dequantize() const {
    static auto table = globalATenDispatch().getOpTable("aten::dequantize(Tensor self) -> Tensor");
    return table->getOp<Tensor (const Tensor &)>(tensorTypeIdToBackend(type_id()), is_variable())(const_cast<Tensor&>(*this));
}
inline double Tensor::q_scale() const {
    static auto table = globalATenDispatch().getOpTable("aten::q_scale(Tensor self) -> float");
    return table->getOp<double (const Tensor &)>(tensorTypeIdToBackend(type_id()), is_variable())(const_cast<Tensor&>(*this));
}
inline int64_t Tensor::q_zero_point() const {
    static auto table = globalATenDispatch().getOpTable("aten::q_zero_point(Tensor self) -> int");
    return table->getOp<int64_t (const Tensor &)>(tensorTypeIdToBackend(type_id()), is_variable())(const_cast<Tensor&>(*this));
}
inline Tensor Tensor::int_repr() const {
    static auto table = globalATenDispatch().getOpTable("aten::int_repr(Tensor self) -> Tensor");
    return table->getOp<Tensor (const Tensor &)>(tensorTypeIdToBackend(type_id()), is_variable())(const_cast<Tensor&>(*this));
}
inline QScheme Tensor::qscheme() const {
    static auto table = globalATenDispatch().getOpTable("aten::qscheme(Tensor self) -> QScheme");
    return table->getOp<QScheme (const Tensor &)>(tensorTypeIdToBackend(type_id()), is_variable())(const_cast<Tensor&>(*this));
}
inline Tensor Tensor::to(const TensorOptions & options, bool non_blocking, bool copy) const {
    static auto table = globalATenDispatch().getOpTable("aten::to.dtype_layout(Tensor self, *, ScalarType dtype, Layout layout, Device device, bool pin_memory=False, bool non_blocking=False, bool copy=False) -> Tensor");
    return table->getOp<Tensor (const Tensor &, const TensorOptions &, bool, bool)>(tensorTypeIdToBackend(type_id()), is_variable())(const_cast<Tensor&>(*this), options, non_blocking, copy);
}
inline Tensor Tensor::to(Device device, ScalarType dtype, bool non_blocking, bool copy) const {
    static auto table = globalATenDispatch().getOpTable("aten::to.device(Tensor self, Device device, ScalarType dtype, bool non_blocking=False, bool copy=False) -> Tensor");
    return table->getOp<Tensor (const Tensor &, Device, ScalarType, bool, bool)>(tensorTypeIdToBackend(type_id()), is_variable())(const_cast<Tensor&>(*this), device, dtype, non_blocking, copy);
}
inline Tensor Tensor::to(ScalarType dtype, bool non_blocking, bool copy) const {
    static auto table = globalATenDispatch().getOpTable("aten::to.dtype(Tensor self, ScalarType dtype, bool non_blocking=False, bool copy=False) -> Tensor");
    return table->getOp<Tensor (const Tensor &, ScalarType, bool, bool)>(tensorTypeIdToBackend(type_id()), is_variable())(const_cast<Tensor&>(*this), dtype, non_blocking, copy);
}
inline Tensor Tensor::to(const Tensor & other, bool non_blocking, bool copy) const {
    static auto table = globalATenDispatch().getOpTable("aten::to.other(Tensor self, Tensor other, bool non_blocking=False, bool copy=False) -> Tensor");
    return table->getOp<Tensor (const Tensor &, const Tensor &, bool, bool)>(tensorTypeIdToBackend(type_id()), is_variable())(const_cast<Tensor&>(*this), other, non_blocking, copy);
}
inline Scalar Tensor::item() const {
    static auto table = globalATenDispatch().getOpTable("aten::item(Tensor self) -> Scalar");
    return table->getOp<Scalar (const Tensor &)>(tensorTypeIdToBackend(type_id()), is_variable())(const_cast<Tensor&>(*this));
}
inline Tensor & Tensor::set_(Storage source) const {
    static auto table = globalATenDispatch().getOpTable("aten::set_.source_Storage(Tensor(a!) self, Storage source) -> Tensor(a!)");
    return table->getOp<Tensor & (Tensor &, Storage)>(tensorTypeIdToBackend(type_id()), is_variable())(const_cast<Tensor&>(*this), source);
}
inline Tensor & Tensor::set_(Storage source, int64_t storage_offset, IntArrayRef size, IntArrayRef stride) const {
    static auto table = globalATenDispatch().getOpTable("aten::set_.source_Storage_storage_offset(Tensor(a!) self, Storage source, int storage_offset, int[] size, int[] stride=[]) -> Tensor(a!)");
    return table->getOp<Tensor & (Tensor &, Storage, int64_t, IntArrayRef, IntArrayRef)>(tensorTypeIdToBackend(type_id()), is_variable())(const_cast<Tensor&>(*this), source, storage_offset, size, stride);
}
inline Tensor & Tensor::set_(const Tensor & source) const {
    static auto table = globalATenDispatch().getOpTable("aten::set_.source_Tensor(Tensor(a!) self, Tensor source) -> Tensor(a!)");
    return table->getOp<Tensor & (Tensor &, const Tensor &)>(tensorTypeIdToBackend(type_id()), is_variable())(const_cast<Tensor&>(*this), source);
}
inline Tensor & Tensor::set_() const {
    static auto table = globalATenDispatch().getOpTable("aten::set_(Tensor(a!) self) -> Tensor(a!)");
    return table->getOp<Tensor & (Tensor &)>(tensorTypeIdToBackend(type_id()), is_variable())(const_cast<Tensor&>(*this));
}
inline Tensor & Tensor::set_quantizer_(ConstQuantizerPtr quantizer) const {
    static auto table = globalATenDispatch().getOpTable("aten::set_quantizer_(Tensor(a!) self, ConstQuantizerPtr quantizer) -> Tensor(a!)");
    return table->getOp<Tensor & (Tensor &, ConstQuantizerPtr)>(tensorTypeIdToBackend(type_id()), is_variable())(const_cast<Tensor&>(*this), quantizer);
}
inline bool Tensor::is_set_to(const Tensor & tensor) const {
    static auto table = globalATenDispatch().getOpTable("aten::is_set_to(Tensor self, Tensor tensor) -> bool");
    return table->getOp<bool (const Tensor &, const Tensor &)>(tensorTypeIdToBackend(type_id()), is_variable())(const_cast<Tensor&>(*this), tensor);
}
inline Tensor & Tensor::masked_fill_(const Tensor & mask, Scalar value) const {
    static auto table = globalATenDispatch().getOpTable("aten::masked_fill_.Scalar(Tensor(a!) self, Tensor mask, Scalar value) -> Tensor(a!)");
    return table->getOp<Tensor & (Tensor &, const Tensor &, Scalar)>(tensorTypeIdToBackend(type_id()), is_variable())(const_cast<Tensor&>(*this), mask, value);
}
inline Tensor Tensor::masked_fill(const Tensor & mask, Scalar value) const {
    static auto table = globalATenDispatch().getOpTable("aten::masked_fill.Scalar(Tensor self, Tensor mask, Scalar value) -> Tensor");
    return table->getOp<Tensor (const Tensor &, const Tensor &, Scalar)>(tensorTypeIdToBackend(type_id()), is_variable())(const_cast<Tensor&>(*this), mask, value);
}
inline Tensor & Tensor::masked_fill_(const Tensor & mask, const Tensor & value) const {
    static auto table = globalATenDispatch().getOpTable("aten::masked_fill_.Tensor(Tensor(a!) self, Tensor mask, Tensor value) -> Tensor(a!)");
    return table->getOp<Tensor & (Tensor &, const Tensor &, const Tensor &)>(tensorTypeIdToBackend(type_id()), is_variable())(const_cast<Tensor&>(*this), mask, value);
}
inline Tensor Tensor::masked_fill(const Tensor & mask, const Tensor & value) const {
    static auto table = globalATenDispatch().getOpTable("aten::masked_fill.Tensor(Tensor self, Tensor mask, Tensor value) -> Tensor");
    return table->getOp<Tensor (const Tensor &, const Tensor &, const Tensor &)>(tensorTypeIdToBackend(type_id()), is_variable())(const_cast<Tensor&>(*this), mask, value);
}
inline Tensor & Tensor::masked_scatter_(const Tensor & mask, const Tensor & source) const {
    static auto table = globalATenDispatch().getOpTable("aten::masked_scatter_(Tensor(a!) self, Tensor mask, Tensor source) -> Tensor(a!)");
    return table->getOp<Tensor & (Tensor &, const Tensor &, const Tensor &)>(tensorTypeIdToBackend(type_id()), is_variable())(const_cast<Tensor&>(*this), mask, source);
}
inline Tensor Tensor::masked_scatter(const Tensor & mask, const Tensor & source) const {
    static auto table = globalATenDispatch().getOpTable("aten::masked_scatter(Tensor self, Tensor mask, Tensor source) -> Tensor");
    return table->getOp<Tensor (const Tensor &, const Tensor &, const Tensor &)>(tensorTypeIdToBackend(type_id()), is_variable())(const_cast<Tensor&>(*this), mask, source);
}
inline Tensor Tensor::view(IntArrayRef size) const {
    static auto table = globalATenDispatch().getOpTable("aten::view(Tensor(a) self, int[] size) -> Tensor(a)");
    return table->getOp<Tensor (const Tensor &, IntArrayRef)>(tensorTypeIdToBackend(type_id()), is_variable())(const_cast<Tensor&>(*this), size);
}
inline Tensor & Tensor::put_(const Tensor & index, const Tensor & source, bool accumulate) const {
    static auto table = globalATenDispatch().getOpTable("aten::put_(Tensor(a!) self, Tensor index, Tensor source, bool accumulate=False) -> Tensor(a!)");
    return table->getOp<Tensor & (Tensor &, const Tensor &, const Tensor &, bool)>(tensorTypeIdToBackend(type_id()), is_variable())(const_cast<Tensor&>(*this), index, source, accumulate);
}
inline Tensor & Tensor::index_add_(int64_t dim, const Tensor & index, const Tensor & source) const {
    static auto table = globalATenDispatch().getOpTable("aten::index_add_(Tensor(a!) self, int dim, Tensor index, Tensor source) -> Tensor(a!)");
    return table->getOp<Tensor & (Tensor &, int64_t, const Tensor &, const Tensor &)>(tensorTypeIdToBackend(type_id()), is_variable())(const_cast<Tensor&>(*this), dim, index, source);
}
inline Tensor Tensor::index_add(int64_t dim, const Tensor & index, const Tensor & source) const {
    static auto table = globalATenDispatch().getOpTable("aten::index_add(Tensor self, int dim, Tensor index, Tensor source) -> Tensor");
    return table->getOp<Tensor (const Tensor &, int64_t, const Tensor &, const Tensor &)>(tensorTypeIdToBackend(type_id()), is_variable())(const_cast<Tensor&>(*this), dim, index, source);
}
inline Tensor & Tensor::index_fill_(int64_t dim, const Tensor & index, Scalar value) const {
    static auto table = globalATenDispatch().getOpTable("aten::index_fill_.Scalar(Tensor(a!) self, int dim, Tensor index, Scalar value) -> Tensor(a!)");
    return table->getOp<Tensor & (Tensor &, int64_t, const Tensor &, Scalar)>(tensorTypeIdToBackend(type_id()), is_variable())(const_cast<Tensor&>(*this), dim, index, value);
}
inline Tensor Tensor::index_fill(int64_t dim, const Tensor & index, Scalar value) const {
    static auto table = globalATenDispatch().getOpTable("aten::index_fill.Scalar(Tensor self, int dim, Tensor index, Scalar value) -> Tensor");
    return table->getOp<Tensor (const Tensor &, int64_t, const Tensor &, Scalar)>(tensorTypeIdToBackend(type_id()), is_variable())(const_cast<Tensor&>(*this), dim, index, value);
}
inline Tensor & Tensor::index_fill_(int64_t dim, const Tensor & index, const Tensor & value) const {
    static auto table = globalATenDispatch().getOpTable("aten::index_fill_.Tensor(Tensor(a!) self, int dim, Tensor index, Tensor value) -> Tensor(a!)");
    return table->getOp<Tensor & (Tensor &, int64_t, const Tensor &, const Tensor &)>(tensorTypeIdToBackend(type_id()), is_variable())(const_cast<Tensor&>(*this), dim, index, value);
}
inline Tensor Tensor::index_fill(int64_t dim, const Tensor & index, const Tensor & value) const {
    static auto table = globalATenDispatch().getOpTable("aten::index_fill.Tensor(Tensor self, int dim, Tensor index, Tensor value) -> Tensor");
    return table->getOp<Tensor (const Tensor &, int64_t, const Tensor &, const Tensor &)>(tensorTypeIdToBackend(type_id()), is_variable())(const_cast<Tensor&>(*this), dim, index, value);
}
inline Tensor & Tensor::scatter_(int64_t dim, const Tensor & index, const Tensor & src) const {
    static auto table = globalATenDispatch().getOpTable("aten::scatter_.src(Tensor(a!) self, int dim, Tensor index, Tensor src) -> Tensor(a!)");
    return table->getOp<Tensor & (Tensor &, int64_t, const Tensor &, const Tensor &)>(tensorTypeIdToBackend(type_id()), is_variable())(const_cast<Tensor&>(*this), dim, index, src);
}
inline Tensor Tensor::scatter(int64_t dim, const Tensor & index, const Tensor & src) const {
    static auto table = globalATenDispatch().getOpTable("aten::scatter.src(Tensor self, int dim, Tensor index, Tensor src) -> Tensor");
    return table->getOp<Tensor (const Tensor &, int64_t, const Tensor &, const Tensor &)>(tensorTypeIdToBackend(type_id()), is_variable())(const_cast<Tensor&>(*this), dim, index, src);
}
inline Tensor & Tensor::scatter_(int64_t dim, const Tensor & index, Scalar value) const {
    static auto table = globalATenDispatch().getOpTable("aten::scatter_.value(Tensor(a!) self, int dim, Tensor index, Scalar value) -> Tensor(a!)");
    return table->getOp<Tensor & (Tensor &, int64_t, const Tensor &, Scalar)>(tensorTypeIdToBackend(type_id()), is_variable())(const_cast<Tensor&>(*this), dim, index, value);
}
inline Tensor Tensor::scatter(int64_t dim, const Tensor & index, Scalar value) const {
    static auto table = globalATenDispatch().getOpTable("aten::scatter.value(Tensor self, int dim, Tensor index, Scalar value) -> Tensor");
    return table->getOp<Tensor (const Tensor &, int64_t, const Tensor &, Scalar)>(tensorTypeIdToBackend(type_id()), is_variable())(const_cast<Tensor&>(*this), dim, index, value);
}
inline Tensor & Tensor::scatter_add_(int64_t dim, const Tensor & index, const Tensor & src) const {
    static auto table = globalATenDispatch().getOpTable("aten::scatter_add_(Tensor(a!) self, int dim, Tensor index, Tensor src) -> Tensor(a!)");
    return table->getOp<Tensor & (Tensor &, int64_t, const Tensor &, const Tensor &)>(tensorTypeIdToBackend(type_id()), is_variable())(const_cast<Tensor&>(*this), dim, index, src);
}
inline Tensor Tensor::scatter_add(int64_t dim, const Tensor & index, const Tensor & src) const {
    static auto table = globalATenDispatch().getOpTable("aten::scatter_add(Tensor self, int dim, Tensor index, Tensor src) -> Tensor");
    return table->getOp<Tensor (const Tensor &, int64_t, const Tensor &, const Tensor &)>(tensorTypeIdToBackend(type_id()), is_variable())(const_cast<Tensor&>(*this), dim, index, src);
}
inline Tensor & Tensor::lt_(Scalar other) const {
    static auto table = globalATenDispatch().getOpTable("aten::lt_.Scalar(Tensor(a!) self, Scalar other) -> Tensor(a!)");
    return table->getOp<Tensor & (Tensor &, Scalar)>(tensorTypeIdToBackend(type_id()), is_variable())(const_cast<Tensor&>(*this), other);
}
inline Tensor & Tensor::lt_(const Tensor & other) const {
    static auto table = globalATenDispatch().getOpTable("aten::lt_.Tensor(Tensor(a!) self, Tensor other) -> Tensor(a!)");
    return table->getOp<Tensor & (Tensor &, const Tensor &)>(tensorTypeIdToBackend(type_id()), is_variable())(const_cast<Tensor&>(*this), other);
}
inline Tensor & Tensor::gt_(Scalar other) const {
    static auto table = globalATenDispatch().getOpTable("aten::gt_.Scalar(Tensor(a!) self, Scalar other) -> Tensor(a!)");
    return table->getOp<Tensor & (Tensor &, Scalar)>(tensorTypeIdToBackend(type_id()), is_variable())(const_cast<Tensor&>(*this), other);
}
inline Tensor & Tensor::gt_(const Tensor & other) const {
    static auto table = globalATenDispatch().getOpTable("aten::gt_.Tensor(Tensor(a!) self, Tensor other) -> Tensor(a!)");
    return table->getOp<Tensor & (Tensor &, const Tensor &)>(tensorTypeIdToBackend(type_id()), is_variable())(const_cast<Tensor&>(*this), other);
}
inline Tensor & Tensor::le_(Scalar other) const {
    static auto table = globalATenDispatch().getOpTable("aten::le_.Scalar(Tensor(a!) self, Scalar other) -> Tensor(a!)");
    return table->getOp<Tensor & (Tensor &, Scalar)>(tensorTypeIdToBackend(type_id()), is_variable())(const_cast<Tensor&>(*this), other);
}
inline Tensor & Tensor::le_(const Tensor & other) const {
    static auto table = globalATenDispatch().getOpTable("aten::le_.Tensor(Tensor(a!) self, Tensor other) -> Tensor(a!)");
    return table->getOp<Tensor & (Tensor &, const Tensor &)>(tensorTypeIdToBackend(type_id()), is_variable())(const_cast<Tensor&>(*this), other);
}
inline Tensor & Tensor::ge_(Scalar other) const {
    static auto table = globalATenDispatch().getOpTable("aten::ge_.Scalar(Tensor(a!) self, Scalar other) -> Tensor(a!)");
    return table->getOp<Tensor & (Tensor &, Scalar)>(tensorTypeIdToBackend(type_id()), is_variable())(const_cast<Tensor&>(*this), other);
}
inline Tensor & Tensor::ge_(const Tensor & other) const {
    static auto table = globalATenDispatch().getOpTable("aten::ge_.Tensor(Tensor(a!) self, Tensor other) -> Tensor(a!)");
    return table->getOp<Tensor & (Tensor &, const Tensor &)>(tensorTypeIdToBackend(type_id()), is_variable())(const_cast<Tensor&>(*this), other);
}
inline Tensor & Tensor::eq_(Scalar other) const {
    static auto table = globalATenDispatch().getOpTable("aten::eq_.Scalar(Tensor(a!) self, Scalar other) -> Tensor(a!)");
    return table->getOp<Tensor & (Tensor &, Scalar)>(tensorTypeIdToBackend(type_id()), is_variable())(const_cast<Tensor&>(*this), other);
}
inline Tensor & Tensor::eq_(const Tensor & other) const {
    static auto table = globalATenDispatch().getOpTable("aten::eq_.Tensor(Tensor(a!) self, Tensor other) -> Tensor(a!)");
    return table->getOp<Tensor & (Tensor &, const Tensor &)>(tensorTypeIdToBackend(type_id()), is_variable())(const_cast<Tensor&>(*this), other);
}
inline Tensor & Tensor::ne_(Scalar other) const {
    static auto table = globalATenDispatch().getOpTable("aten::ne_.Scalar(Tensor(a!) self, Scalar other) -> Tensor(a!)");
    return table->getOp<Tensor & (Tensor &, Scalar)>(tensorTypeIdToBackend(type_id()), is_variable())(const_cast<Tensor&>(*this), other);
}
inline Tensor & Tensor::ne_(const Tensor & other) const {
    static auto table = globalATenDispatch().getOpTable("aten::ne_.Tensor(Tensor(a!) self, Tensor other) -> Tensor(a!)");
    return table->getOp<Tensor & (Tensor &, const Tensor &)>(tensorTypeIdToBackend(type_id()), is_variable())(const_cast<Tensor&>(*this), other);
}
inline Tensor Tensor::__and__(Scalar other) const {
    static auto table = globalATenDispatch().getOpTable("aten::__and__.Scalar(Tensor self, Scalar other) -> Tensor");
    return table->getOp<Tensor (const Tensor &, Scalar)>(tensorTypeIdToBackend(type_id()), is_variable())(const_cast<Tensor&>(*this), other);
}
inline Tensor Tensor::__and__(const Tensor & other) const {
    static auto table = globalATenDispatch().getOpTable("aten::__and__.Tensor(Tensor self, Tensor other) -> Tensor");
    return table->getOp<Tensor (const Tensor &, const Tensor &)>(tensorTypeIdToBackend(type_id()), is_variable())(const_cast<Tensor&>(*this), other);
}
inline Tensor & Tensor::__iand__(Scalar other) const {
    static auto table = globalATenDispatch().getOpTable("aten::__iand__.Scalar(Tensor(a!) self, Scalar other) -> Tensor(a!)");
    return table->getOp<Tensor & (Tensor &, Scalar)>(tensorTypeIdToBackend(type_id()), is_variable())(const_cast<Tensor&>(*this), other);
}
inline Tensor & Tensor::__iand__(const Tensor & other) const {
    static auto table = globalATenDispatch().getOpTable("aten::__iand__.Tensor(Tensor(a!) self, Tensor other) -> Tensor(a!)");
    return table->getOp<Tensor & (Tensor &, const Tensor &)>(tensorTypeIdToBackend(type_id()), is_variable())(const_cast<Tensor&>(*this), other);
}
inline Tensor Tensor::__or__(Scalar other) const {
    static auto table = globalATenDispatch().getOpTable("aten::__or__.Scalar(Tensor self, Scalar other) -> Tensor");
    return table->getOp<Tensor (const Tensor &, Scalar)>(tensorTypeIdToBackend(type_id()), is_variable())(const_cast<Tensor&>(*this), other);
}
inline Tensor Tensor::__or__(const Tensor & other) const {
    static auto table = globalATenDispatch().getOpTable("aten::__or__.Tensor(Tensor self, Tensor other) -> Tensor");
    return table->getOp<Tensor (const Tensor &, const Tensor &)>(tensorTypeIdToBackend(type_id()), is_variable())(const_cast<Tensor&>(*this), other);
}
inline Tensor & Tensor::__ior__(Scalar other) const {
    static auto table = globalATenDispatch().getOpTable("aten::__ior__.Scalar(Tensor(a!) self, Scalar other) -> Tensor(a!)");
    return table->getOp<Tensor & (Tensor &, Scalar)>(tensorTypeIdToBackend(type_id()), is_variable())(const_cast<Tensor&>(*this), other);
}
inline Tensor & Tensor::__ior__(const Tensor & other) const {
    static auto table = globalATenDispatch().getOpTable("aten::__ior__.Tensor(Tensor(a!) self, Tensor other) -> Tensor(a!)");
    return table->getOp<Tensor & (Tensor &, const Tensor &)>(tensorTypeIdToBackend(type_id()), is_variable())(const_cast<Tensor&>(*this), other);
}
inline Tensor Tensor::__xor__(Scalar other) const {
    static auto table = globalATenDispatch().getOpTable("aten::__xor__.Scalar(Tensor self, Scalar other) -> Tensor");
    return table->getOp<Tensor (const Tensor &, Scalar)>(tensorTypeIdToBackend(type_id()), is_variable())(const_cast<Tensor&>(*this), other);
}
inline Tensor Tensor::__xor__(const Tensor & other) const {
    static auto table = globalATenDispatch().getOpTable("aten::__xor__.Tensor(Tensor self, Tensor other) -> Tensor");
    return table->getOp<Tensor (const Tensor &, const Tensor &)>(tensorTypeIdToBackend(type_id()), is_variable())(const_cast<Tensor&>(*this), other);
}
inline Tensor & Tensor::__ixor__(Scalar other) const {
    static auto table = globalATenDispatch().getOpTable("aten::__ixor__.Scalar(Tensor(a!) self, Scalar other) -> Tensor(a!)");
    return table->getOp<Tensor & (Tensor &, Scalar)>(tensorTypeIdToBackend(type_id()), is_variable())(const_cast<Tensor&>(*this), other);
}
inline Tensor & Tensor::__ixor__(const Tensor & other) const {
    static auto table = globalATenDispatch().getOpTable("aten::__ixor__.Tensor(Tensor(a!) self, Tensor other) -> Tensor(a!)");
    return table->getOp<Tensor & (Tensor &, const Tensor &)>(tensorTypeIdToBackend(type_id()), is_variable())(const_cast<Tensor&>(*this), other);
}
inline Tensor Tensor::__lshift__(Scalar other) const {
    static auto table = globalATenDispatch().getOpTable("aten::__lshift__.Scalar(Tensor self, Scalar other) -> Tensor");
    return table->getOp<Tensor (const Tensor &, Scalar)>(tensorTypeIdToBackend(type_id()), is_variable())(const_cast<Tensor&>(*this), other);
}
inline Tensor Tensor::__lshift__(const Tensor & other) const {
    static auto table = globalATenDispatch().getOpTable("aten::__lshift__.Tensor(Tensor self, Tensor other) -> Tensor");
    return table->getOp<Tensor (const Tensor &, const Tensor &)>(tensorTypeIdToBackend(type_id()), is_variable())(const_cast<Tensor&>(*this), other);
}
inline Tensor & Tensor::__ilshift__(Scalar other) const {
    static auto table = globalATenDispatch().getOpTable("aten::__ilshift__.Scalar(Tensor(a!) self, Scalar other) -> Tensor(a!)");
    return table->getOp<Tensor & (Tensor &, Scalar)>(tensorTypeIdToBackend(type_id()), is_variable())(const_cast<Tensor&>(*this), other);
}
inline Tensor & Tensor::__ilshift__(const Tensor & other) const {
    static auto table = globalATenDispatch().getOpTable("aten::__ilshift__.Tensor(Tensor(a!) self, Tensor other) -> Tensor(a!)");
    return table->getOp<Tensor & (Tensor &, const Tensor &)>(tensorTypeIdToBackend(type_id()), is_variable())(const_cast<Tensor&>(*this), other);
}
inline Tensor Tensor::__rshift__(Scalar other) const {
    static auto table = globalATenDispatch().getOpTable("aten::__rshift__.Scalar(Tensor self, Scalar other) -> Tensor");
    return table->getOp<Tensor (const Tensor &, Scalar)>(tensorTypeIdToBackend(type_id()), is_variable())(const_cast<Tensor&>(*this), other);
}
inline Tensor Tensor::__rshift__(const Tensor & other) const {
    static auto table = globalATenDispatch().getOpTable("aten::__rshift__.Tensor(Tensor self, Tensor other) -> Tensor");
    return table->getOp<Tensor (const Tensor &, const Tensor &)>(tensorTypeIdToBackend(type_id()), is_variable())(const_cast<Tensor&>(*this), other);
}
inline Tensor & Tensor::__irshift__(Scalar other) const {
    static auto table = globalATenDispatch().getOpTable("aten::__irshift__.Scalar(Tensor(a!) self, Scalar other) -> Tensor(a!)");
    return table->getOp<Tensor & (Tensor &, Scalar)>(tensorTypeIdToBackend(type_id()), is_variable())(const_cast<Tensor&>(*this), other);
}
inline Tensor & Tensor::__irshift__(const Tensor & other) const {
    static auto table = globalATenDispatch().getOpTable("aten::__irshift__.Tensor(Tensor(a!) self, Tensor other) -> Tensor(a!)");
    return table->getOp<Tensor & (Tensor &, const Tensor &)>(tensorTypeIdToBackend(type_id()), is_variable())(const_cast<Tensor&>(*this), other);
}
inline Tensor & Tensor::lgamma_() const {
    static auto table = globalATenDispatch().getOpTable("aten::lgamma_(Tensor(a!) self) -> Tensor(a!)");
    return table->getOp<Tensor & (Tensor &)>(tensorTypeIdToBackend(type_id()), is_variable())(const_cast<Tensor&>(*this));
}
inline Tensor & Tensor::atan2_(const Tensor & other) const {
    static auto table = globalATenDispatch().getOpTable("aten::atan2_(Tensor(a!) self, Tensor other) -> Tensor(a!)");
    return table->getOp<Tensor & (Tensor &, const Tensor &)>(tensorTypeIdToBackend(type_id()), is_variable())(const_cast<Tensor&>(*this), other);
}
inline Tensor & Tensor::tril_(int64_t diagonal) const {
    static auto table = globalATenDispatch().getOpTable("aten::tril_(Tensor(a!) self, int diagonal=0) -> Tensor(a!)");
    return table->getOp<Tensor & (Tensor &, int64_t)>(tensorTypeIdToBackend(type_id()), is_variable())(const_cast<Tensor&>(*this), diagonal);
}
inline Tensor & Tensor::triu_(int64_t diagonal) const {
    static auto table = globalATenDispatch().getOpTable("aten::triu_(Tensor(a!) self, int diagonal=0) -> Tensor(a!)");
    return table->getOp<Tensor & (Tensor &, int64_t)>(tensorTypeIdToBackend(type_id()), is_variable())(const_cast<Tensor&>(*this), diagonal);
}
inline Tensor & Tensor::digamma_() const {
    static auto table = globalATenDispatch().getOpTable("aten::digamma_(Tensor(a!) self) -> Tensor(a!)");
    return table->getOp<Tensor & (Tensor &)>(tensorTypeIdToBackend(type_id()), is_variable())(const_cast<Tensor&>(*this));
}
inline Tensor & Tensor::polygamma_(int64_t n) const {
    static auto table = globalATenDispatch().getOpTable("aten::polygamma_(Tensor(a!) self, int n) -> Tensor(a!)");
    return table->getOp<Tensor & (Tensor &, int64_t)>(tensorTypeIdToBackend(type_id()), is_variable())(const_cast<Tensor&>(*this), n);
}
inline Tensor & Tensor::erfinv_() const {
    static auto table = globalATenDispatch().getOpTable("aten::erfinv_(Tensor(a!) self) -> Tensor(a!)");
    return table->getOp<Tensor & (Tensor &)>(tensorTypeIdToBackend(type_id()), is_variable())(const_cast<Tensor&>(*this));
}
inline Tensor & Tensor::renorm_(Scalar p, int64_t dim, Scalar maxnorm) const {
    static auto table = globalATenDispatch().getOpTable("aten::renorm_(Tensor(a!) self, Scalar p, int dim, Scalar maxnorm) -> Tensor(a!)");
    return table->getOp<Tensor & (Tensor &, Scalar, int64_t, Scalar)>(tensorTypeIdToBackend(type_id()), is_variable())(const_cast<Tensor&>(*this), p, dim, maxnorm);
}
inline Tensor & Tensor::pow_(Scalar exponent) const {
    static auto table = globalATenDispatch().getOpTable("aten::pow_.Scalar(Tensor(a!) self, Scalar exponent) -> Tensor(a!)");
    return table->getOp<Tensor & (Tensor &, Scalar)>(tensorTypeIdToBackend(type_id()), is_variable())(const_cast<Tensor&>(*this), exponent);
}
inline Tensor & Tensor::pow_(const Tensor & exponent) const {
    static auto table = globalATenDispatch().getOpTable("aten::pow_.Tensor(Tensor(a!) self, Tensor exponent) -> Tensor(a!)");
    return table->getOp<Tensor & (Tensor &, const Tensor &)>(tensorTypeIdToBackend(type_id()), is_variable())(const_cast<Tensor&>(*this), exponent);
}
inline Tensor & Tensor::lerp_(const Tensor & end, Scalar weight) const {
    static auto table = globalATenDispatch().getOpTable("aten::lerp_.Scalar(Tensor(a!) self, Tensor end, Scalar weight) -> Tensor(a!)");
    return table->getOp<Tensor & (Tensor &, const Tensor &, Scalar)>(tensorTypeIdToBackend(type_id()), is_variable())(const_cast<Tensor&>(*this), end, weight);
}
inline Tensor & Tensor::lerp_(const Tensor & end, const Tensor & weight) const {
    static auto table = globalATenDispatch().getOpTable("aten::lerp_.Tensor(Tensor(a!) self, Tensor end, Tensor weight) -> Tensor(a!)");
    return table->getOp<Tensor & (Tensor &, const Tensor &, const Tensor &)>(tensorTypeIdToBackend(type_id()), is_variable())(const_cast<Tensor&>(*this), end, weight);
}
inline Tensor & Tensor::sign_() const {
    static auto table = globalATenDispatch().getOpTable("aten::sign_(Tensor(a!) self) -> Tensor(a!)");
    return table->getOp<Tensor & (Tensor &)>(tensorTypeIdToBackend(type_id()), is_variable())(const_cast<Tensor&>(*this));
}
inline Tensor & Tensor::fmod_(Scalar other) const {
    static auto table = globalATenDispatch().getOpTable("aten::fmod_.Scalar(Tensor(a!) self, Scalar other) -> Tensor(a!)");
    return table->getOp<Tensor & (Tensor &, Scalar)>(tensorTypeIdToBackend(type_id()), is_variable())(const_cast<Tensor&>(*this), other);
}
inline Tensor & Tensor::fmod_(const Tensor & other) const {
    static auto table = globalATenDispatch().getOpTable("aten::fmod_.Tensor(Tensor(a!) self, Tensor other) -> Tensor(a!)");
    return table->getOp<Tensor & (Tensor &, const Tensor &)>(tensorTypeIdToBackend(type_id()), is_variable())(const_cast<Tensor&>(*this), other);
}
inline Tensor & Tensor::remainder_(Scalar other) const {
    static auto table = globalATenDispatch().getOpTable("aten::remainder_.Scalar(Tensor(a!) self, Scalar other) -> Tensor(a!)");
    return table->getOp<Tensor & (Tensor &, Scalar)>(tensorTypeIdToBackend(type_id()), is_variable())(const_cast<Tensor&>(*this), other);
}
inline Tensor & Tensor::remainder_(const Tensor & other) const {
    static auto table = globalATenDispatch().getOpTable("aten::remainder_.Tensor(Tensor(a!) self, Tensor other) -> Tensor(a!)");
    return table->getOp<Tensor & (Tensor &, const Tensor &)>(tensorTypeIdToBackend(type_id()), is_variable())(const_cast<Tensor&>(*this), other);
}
inline Tensor & Tensor::addbmm_(const Tensor & batch1, const Tensor & batch2, Scalar beta, Scalar alpha) const {
    static auto table = globalATenDispatch().getOpTable("aten::addbmm_(Tensor(a!) self, Tensor batch1, Tensor batch2, *, Scalar beta=1, Scalar alpha=1) -> Tensor(a!)");
    return table->getOp<Tensor & (Tensor &, const Tensor &, const Tensor &, Scalar, Scalar)>(tensorTypeIdToBackend(type_id()), is_variable())(const_cast<Tensor&>(*this), batch1, batch2, beta, alpha);
}
inline Tensor Tensor::addbmm(const Tensor & batch1, const Tensor & batch2, Scalar beta, Scalar alpha) const {
    static auto table = globalATenDispatch().getOpTable("aten::addbmm(Tensor self, Tensor batch1, Tensor batch2, *, Scalar beta=1, Scalar alpha=1) -> Tensor");
    return table->getOp<Tensor (const Tensor &, const Tensor &, const Tensor &, Scalar, Scalar)>(tensorTypeIdToBackend(type_id()), is_variable())(const_cast<Tensor&>(*this), batch1, batch2, beta, alpha);
}
inline Tensor & Tensor::addcdiv_(const Tensor & tensor1, const Tensor & tensor2, Scalar value) const {
    static auto table = globalATenDispatch().getOpTable("aten::addcdiv_(Tensor(a!) self, Tensor tensor1, Tensor tensor2, *, Scalar value=1) -> Tensor(a!)");
    return table->getOp<Tensor & (Tensor &, const Tensor &, const Tensor &, Scalar)>(tensorTypeIdToBackend(type_id()), is_variable())(const_cast<Tensor&>(*this), tensor1, tensor2, value);
}
inline Tensor & Tensor::random_(int64_t from, int64_t to, Generator * generator) const {
    static auto table = globalATenDispatch().getOpTable("aten::random_.from(Tensor(a!) self, int from, int to, *, Generator? generator=None) -> Tensor(a!)");
    return table->getOp<Tensor & (Tensor &, int64_t, int64_t, Generator *)>(tensorTypeIdToBackend(type_id()), is_variable())(const_cast<Tensor&>(*this), from, to, generator);
}
inline Tensor & Tensor::random_(int64_t to, Generator * generator) const {
    static auto table = globalATenDispatch().getOpTable("aten::random_.to(Tensor(a!) self, int to, *, Generator? generator=None) -> Tensor(a!)");
    return table->getOp<Tensor & (Tensor &, int64_t, Generator *)>(tensorTypeIdToBackend(type_id()), is_variable())(const_cast<Tensor&>(*this), to, generator);
}
inline Tensor & Tensor::random_(Generator * generator) const {
    static auto table = globalATenDispatch().getOpTable("aten::random_(Tensor(a!) self, *, Generator? generator=None) -> Tensor(a!)");
    return table->getOp<Tensor & (Tensor &, Generator *)>(tensorTypeIdToBackend(type_id()), is_variable())(const_cast<Tensor&>(*this), generator);
}
inline Tensor & Tensor::uniform_(double from, double to, Generator * generator) const {
    static auto table = globalATenDispatch().getOpTable("aten::uniform_(Tensor(a!) self, float from=0, float to=1, *, Generator? generator=None) -> Tensor(a!)");
    return table->getOp<Tensor & (Tensor &, double, double, Generator *)>(tensorTypeIdToBackend(type_id()), is_variable())(const_cast<Tensor&>(*this), from, to, generator);
}
inline Tensor & Tensor::normal_(double mean, double std, Generator * generator) const {
    static auto table = globalATenDispatch().getOpTable("aten::normal_(Tensor(a!) self, float mean=0, float std=1, *, Generator? generator=None) -> Tensor(a!)");
    return table->getOp<Tensor & (Tensor &, double, double, Generator *)>(tensorTypeIdToBackend(type_id()), is_variable())(const_cast<Tensor&>(*this), mean, std, generator);
}
inline Tensor & Tensor::cauchy_(double median, double sigma, Generator * generator) const {
    static auto table = globalATenDispatch().getOpTable("aten::cauchy_(Tensor(a!) self, float median=0, float sigma=1, *, Generator? generator=None) -> Tensor(a!)");
    return table->getOp<Tensor & (Tensor &, double, double, Generator *)>(tensorTypeIdToBackend(type_id()), is_variable())(const_cast<Tensor&>(*this), median, sigma, generator);
}
inline Tensor & Tensor::log_normal_(double mean, double std, Generator * generator) const {
    static auto table = globalATenDispatch().getOpTable("aten::log_normal_(Tensor(a!) self, float mean=1, float std=2, *, Generator? generator=None) -> Tensor(a!)");
    return table->getOp<Tensor & (Tensor &, double, double, Generator *)>(tensorTypeIdToBackend(type_id()), is_variable())(const_cast<Tensor&>(*this), mean, std, generator);
}
inline Tensor & Tensor::exponential_(double lambd, Generator * generator) const {
    static auto table = globalATenDispatch().getOpTable("aten::exponential_(Tensor(a!) self, float lambd=1, *, Generator? generator=None) -> Tensor(a!)");
    return table->getOp<Tensor & (Tensor &, double, Generator *)>(tensorTypeIdToBackend(type_id()), is_variable())(const_cast<Tensor&>(*this), lambd, generator);
}
inline Tensor & Tensor::geometric_(double p, Generator * generator) const {
    static auto table = globalATenDispatch().getOpTable("aten::geometric_(Tensor(a!) self, float p, *, Generator? generator=None) -> Tensor(a!)");
    return table->getOp<Tensor & (Tensor &, double, Generator *)>(tensorTypeIdToBackend(type_id()), is_variable())(const_cast<Tensor&>(*this), p, generator);
}
inline Tensor Tensor::diag(int64_t diagonal) const {
    static auto table = globalATenDispatch().getOpTable("aten::diag(Tensor self, int diagonal=0) -> Tensor");
    return table->getOp<Tensor (const Tensor &, int64_t)>(tensorTypeIdToBackend(type_id()), is_variable())(const_cast<Tensor&>(*this), diagonal);
}
inline Tensor Tensor::cross(const Tensor & other, c10::optional<int64_t> dim) const {
    static auto table = globalATenDispatch().getOpTable("aten::cross(Tensor self, Tensor other, int? dim=None) -> Tensor");
    return table->getOp<Tensor (const Tensor &, const Tensor &, c10::optional<int64_t>)>(tensorTypeIdToBackend(type_id()), is_variable())(const_cast<Tensor&>(*this), other, dim);
}
inline Tensor Tensor::triu(int64_t diagonal) const {
    static auto table = globalATenDispatch().getOpTable("aten::triu(Tensor self, int diagonal=0) -> Tensor");
    return table->getOp<Tensor (const Tensor &, int64_t)>(tensorTypeIdToBackend(type_id()), is_variable())(const_cast<Tensor&>(*this), diagonal);
}
inline Tensor Tensor::tril(int64_t diagonal) const {
    static auto table = globalATenDispatch().getOpTable("aten::tril(Tensor self, int diagonal=0) -> Tensor");
    return table->getOp<Tensor (const Tensor &, int64_t)>(tensorTypeIdToBackend(type_id()), is_variable())(const_cast<Tensor&>(*this), diagonal);
}
inline Tensor Tensor::trace() const {
    static auto table = globalATenDispatch().getOpTable("aten::trace(Tensor self) -> Tensor");
    return table->getOp<Tensor (const Tensor &)>(tensorTypeIdToBackend(type_id()), is_variable())(const_cast<Tensor&>(*this));
}
inline Tensor Tensor::ne(Scalar other) const {
    static auto table = globalATenDispatch().getOpTable("aten::ne.Scalar(Tensor self, Scalar other) -> Tensor");
    return table->getOp<Tensor (const Tensor &, Scalar)>(tensorTypeIdToBackend(type_id()), is_variable())(const_cast<Tensor&>(*this), other);
}
inline Tensor Tensor::ne(const Tensor & other) const {
    static auto table = globalATenDispatch().getOpTable("aten::ne.Tensor(Tensor self, Tensor other) -> Tensor");
    return table->getOp<Tensor (const Tensor &, const Tensor &)>(tensorTypeIdToBackend(type_id()), is_variable())(const_cast<Tensor&>(*this), other);
}
inline Tensor Tensor::eq(Scalar other) const {
    static auto table = globalATenDispatch().getOpTable("aten::eq.Scalar(Tensor self, Scalar other) -> Tensor");
    return table->getOp<Tensor (const Tensor &, Scalar)>(tensorTypeIdToBackend(type_id()), is_variable())(const_cast<Tensor&>(*this), other);
}
inline Tensor Tensor::eq(const Tensor & other) const {
    static auto table = globalATenDispatch().getOpTable("aten::eq.Tensor(Tensor self, Tensor other) -> Tensor");
    return table->getOp<Tensor (const Tensor &, const Tensor &)>(tensorTypeIdToBackend(type_id()), is_variable())(const_cast<Tensor&>(*this), other);
}
inline Tensor Tensor::ge(Scalar other) const {
    static auto table = globalATenDispatch().getOpTable("aten::ge.Scalar(Tensor self, Scalar other) -> Tensor");
    return table->getOp<Tensor (const Tensor &, Scalar)>(tensorTypeIdToBackend(type_id()), is_variable())(const_cast<Tensor&>(*this), other);
}
inline Tensor Tensor::ge(const Tensor & other) const {
    static auto table = globalATenDispatch().getOpTable("aten::ge.Tensor(Tensor self, Tensor other) -> Tensor");
    return table->getOp<Tensor (const Tensor &, const Tensor &)>(tensorTypeIdToBackend(type_id()), is_variable())(const_cast<Tensor&>(*this), other);
}
inline Tensor Tensor::le(Scalar other) const {
    static auto table = globalATenDispatch().getOpTable("aten::le.Scalar(Tensor self, Scalar other) -> Tensor");
    return table->getOp<Tensor (const Tensor &, Scalar)>(tensorTypeIdToBackend(type_id()), is_variable())(const_cast<Tensor&>(*this), other);
}
inline Tensor Tensor::le(const Tensor & other) const {
    static auto table = globalATenDispatch().getOpTable("aten::le.Tensor(Tensor self, Tensor other) -> Tensor");
    return table->getOp<Tensor (const Tensor &, const Tensor &)>(tensorTypeIdToBackend(type_id()), is_variable())(const_cast<Tensor&>(*this), other);
}
inline Tensor Tensor::gt(Scalar other) const {
    static auto table = globalATenDispatch().getOpTable("aten::gt.Scalar(Tensor self, Scalar other) -> Tensor");
    return table->getOp<Tensor (const Tensor &, Scalar)>(tensorTypeIdToBackend(type_id()), is_variable())(const_cast<Tensor&>(*this), other);
}
inline Tensor Tensor::gt(const Tensor & other) const {
    static auto table = globalATenDispatch().getOpTable("aten::gt.Tensor(Tensor self, Tensor other) -> Tensor");
    return table->getOp<Tensor (const Tensor &, const Tensor &)>(tensorTypeIdToBackend(type_id()), is_variable())(const_cast<Tensor&>(*this), other);
}
inline Tensor Tensor::lt(Scalar other) const {
    static auto table = globalATenDispatch().getOpTable("aten::lt.Scalar(Tensor self, Scalar other) -> Tensor");
    return table->getOp<Tensor (const Tensor &, Scalar)>(tensorTypeIdToBackend(type_id()), is_variable())(const_cast<Tensor&>(*this), other);
}
inline Tensor Tensor::lt(const Tensor & other) const {
    static auto table = globalATenDispatch().getOpTable("aten::lt.Tensor(Tensor self, Tensor other) -> Tensor");
    return table->getOp<Tensor (const Tensor &, const Tensor &)>(tensorTypeIdToBackend(type_id()), is_variable())(const_cast<Tensor&>(*this), other);
}
inline Tensor Tensor::take(const Tensor & index) const {
    static auto table = globalATenDispatch().getOpTable("aten::take(Tensor self, Tensor index) -> Tensor");
    return table->getOp<Tensor (const Tensor &, const Tensor &)>(tensorTypeIdToBackend(type_id()), is_variable())(const_cast<Tensor&>(*this), index);
}
inline Tensor Tensor::index_select(int64_t dim, const Tensor & index) const {
    static auto table = globalATenDispatch().getOpTable("aten::index_select(Tensor self, int dim, Tensor index) -> Tensor");
    return table->getOp<Tensor (const Tensor &, int64_t, const Tensor &)>(tensorTypeIdToBackend(type_id()), is_variable())(const_cast<Tensor&>(*this), dim, index);
}
inline Tensor Tensor::masked_select(const Tensor & mask) const {
    static auto table = globalATenDispatch().getOpTable("aten::masked_select(Tensor self, Tensor mask) -> Tensor");
    return table->getOp<Tensor (const Tensor &, const Tensor &)>(tensorTypeIdToBackend(type_id()), is_variable())(const_cast<Tensor&>(*this), mask);
}
inline Tensor Tensor::nonzero() const {
    static auto table = globalATenDispatch().getOpTable("aten::nonzero(Tensor self) -> Tensor");
    return table->getOp<Tensor (const Tensor &)>(tensorTypeIdToBackend(type_id()), is_variable())(const_cast<Tensor&>(*this));
}
inline std::vector<Tensor> Tensor::nonzero_numpy() const {
    static auto table = globalATenDispatch().getOpTable("aten::nonzero_numpy(Tensor self) -> Tensor[]");
    return table->getOp<std::vector<Tensor> (const Tensor &)>(tensorTypeIdToBackend(type_id()), is_variable())(const_cast<Tensor&>(*this));
}
inline Tensor Tensor::gather(int64_t dim, const Tensor & index, bool sparse_grad) const {
    static auto table = globalATenDispatch().getOpTable("aten::gather(Tensor self, int dim, Tensor index, *, bool sparse_grad=False) -> Tensor");
    return table->getOp<Tensor (const Tensor &, int64_t, const Tensor &, bool)>(tensorTypeIdToBackend(type_id()), is_variable())(const_cast<Tensor&>(*this), dim, index, sparse_grad);
}
inline Tensor Tensor::addcmul(const Tensor & tensor1, const Tensor & tensor2, Scalar value) const {
    static auto table = globalATenDispatch().getOpTable("aten::addcmul(Tensor self, Tensor tensor1, Tensor tensor2, *, Scalar value=1) -> Tensor");
    return table->getOp<Tensor (const Tensor &, const Tensor &, const Tensor &, Scalar)>(tensorTypeIdToBackend(type_id()), is_variable())(const_cast<Tensor&>(*this), tensor1, tensor2, value);
}
inline Tensor & Tensor::addcmul_(const Tensor & tensor1, const Tensor & tensor2, Scalar value) const {
    static auto table = globalATenDispatch().getOpTable("aten::addcmul_(Tensor(a!) self, Tensor tensor1, Tensor tensor2, *, Scalar value=1) -> Tensor(a!)");
    return table->getOp<Tensor & (Tensor &, const Tensor &, const Tensor &, Scalar)>(tensorTypeIdToBackend(type_id()), is_variable())(const_cast<Tensor&>(*this), tensor1, tensor2, value);
}
inline Tensor Tensor::addcdiv(const Tensor & tensor1, const Tensor & tensor2, Scalar value) const {
    static auto table = globalATenDispatch().getOpTable("aten::addcdiv(Tensor self, Tensor tensor1, Tensor tensor2, *, Scalar value=1) -> Tensor");
    return table->getOp<Tensor (const Tensor &, const Tensor &, const Tensor &, Scalar)>(tensorTypeIdToBackend(type_id()), is_variable())(const_cast<Tensor&>(*this), tensor1, tensor2, value);
}
inline std::tuple<Tensor,Tensor> Tensor::lstsq(const Tensor & A) const {
    static auto table = globalATenDispatch().getOpTable("aten::lstsq(Tensor self, Tensor A) -> (Tensor solution, Tensor QR)");
    return table->getOp<std::tuple<Tensor,Tensor> (const Tensor &, const Tensor &)>(tensorTypeIdToBackend(type_id()), is_variable())(const_cast<Tensor&>(*this), A);
}
inline std::tuple<Tensor,Tensor> Tensor::triangular_solve(const Tensor & A, bool upper, bool transpose, bool unitriangular) const {
    static auto table = globalATenDispatch().getOpTable("aten::triangular_solve(Tensor self, Tensor A, bool upper=True, bool transpose=False, bool unitriangular=False) -> (Tensor solution, Tensor cloned_coefficient)");
    return table->getOp<std::tuple<Tensor,Tensor> (const Tensor &, const Tensor &, bool, bool, bool)>(tensorTypeIdToBackend(type_id()), is_variable())(const_cast<Tensor&>(*this), A, upper, transpose, unitriangular);
}
inline std::tuple<Tensor,Tensor> Tensor::symeig(bool eigenvectors, bool upper) const {
    static auto table = globalATenDispatch().getOpTable("aten::symeig(Tensor self, bool eigenvectors=False, bool upper=True) -> (Tensor eigenvalues, Tensor eigenvectors)");
    return table->getOp<std::tuple<Tensor,Tensor> (const Tensor &, bool, bool)>(tensorTypeIdToBackend(type_id()), is_variable())(const_cast<Tensor&>(*this), eigenvectors, upper);
}
inline std::tuple<Tensor,Tensor> Tensor::eig(bool eigenvectors) const {
    static auto table = globalATenDispatch().getOpTable("aten::eig(Tensor self, bool eigenvectors=False) -> (Tensor eigenvalues, Tensor eigenvectors)");
    return table->getOp<std::tuple<Tensor,Tensor> (const Tensor &, bool)>(tensorTypeIdToBackend(type_id()), is_variable())(const_cast<Tensor&>(*this), eigenvectors);
}
inline std::tuple<Tensor,Tensor,Tensor> Tensor::svd(bool some, bool compute_uv) const {
    static auto table = globalATenDispatch().getOpTable("aten::svd(Tensor self, bool some=True, bool compute_uv=True) -> (Tensor U, Tensor S, Tensor V)");
    return table->getOp<std::tuple<Tensor,Tensor,Tensor> (const Tensor &, bool, bool)>(tensorTypeIdToBackend(type_id()), is_variable())(const_cast<Tensor&>(*this), some, compute_uv);
}
inline Tensor Tensor::cholesky(bool upper) const {
    static auto table = globalATenDispatch().getOpTable("aten::cholesky(Tensor self, bool upper=False) -> Tensor");
    return table->getOp<Tensor (const Tensor &, bool)>(tensorTypeIdToBackend(type_id()), is_variable())(const_cast<Tensor&>(*this), upper);
}
inline Tensor Tensor::cholesky_solve(const Tensor & input2, bool upper) const {
    static auto table = globalATenDispatch().getOpTable("aten::cholesky_solve(Tensor self, Tensor input2, bool upper=False) -> Tensor");
    return table->getOp<Tensor (const Tensor &, const Tensor &, bool)>(tensorTypeIdToBackend(type_id()), is_variable())(const_cast<Tensor&>(*this), input2, upper);
}
inline std::tuple<Tensor,Tensor> Tensor::solve(const Tensor & A) const {
    static auto table = globalATenDispatch().getOpTable("aten::solve(Tensor self, Tensor A) -> (Tensor solution, Tensor LU)");
    return table->getOp<std::tuple<Tensor,Tensor> (const Tensor &, const Tensor &)>(tensorTypeIdToBackend(type_id()), is_variable())(const_cast<Tensor&>(*this), A);
}
inline Tensor Tensor::cholesky_inverse(bool upper) const {
    static auto table = globalATenDispatch().getOpTable("aten::cholesky_inverse(Tensor self, bool upper=False) -> Tensor");
    return table->getOp<Tensor (const Tensor &, bool)>(tensorTypeIdToBackend(type_id()), is_variable())(const_cast<Tensor&>(*this), upper);
}
inline std::tuple<Tensor,Tensor> Tensor::qr(bool some) const {
    static auto table = globalATenDispatch().getOpTable("aten::qr(Tensor self, bool some=True) -> (Tensor Q, Tensor R)");
    return table->getOp<std::tuple<Tensor,Tensor> (const Tensor &, bool)>(tensorTypeIdToBackend(type_id()), is_variable())(const_cast<Tensor&>(*this), some);
}
inline std::tuple<Tensor,Tensor> Tensor::geqrf() const {
    static auto table = globalATenDispatch().getOpTable("aten::geqrf(Tensor self) -> (Tensor a, Tensor tau)");
    return table->getOp<std::tuple<Tensor,Tensor> (const Tensor &)>(tensorTypeIdToBackend(type_id()), is_variable())(const_cast<Tensor&>(*this));
}
inline Tensor Tensor::orgqr(const Tensor & input2) const {
    static auto table = globalATenDispatch().getOpTable("aten::orgqr(Tensor self, Tensor input2) -> Tensor");
    return table->getOp<Tensor (const Tensor &, const Tensor &)>(tensorTypeIdToBackend(type_id()), is_variable())(const_cast<Tensor&>(*this), input2);
}
inline Tensor Tensor::ormqr(const Tensor & input2, const Tensor & input3, bool left, bool transpose) const {
    static auto table = globalATenDispatch().getOpTable("aten::ormqr(Tensor self, Tensor input2, Tensor input3, bool left=True, bool transpose=False) -> Tensor");
    return table->getOp<Tensor (const Tensor &, const Tensor &, const Tensor &, bool, bool)>(tensorTypeIdToBackend(type_id()), is_variable())(const_cast<Tensor&>(*this), input2, input3, left, transpose);
}
inline Tensor Tensor::lu_solve(const Tensor & LU_data, const Tensor & LU_pivots) const {
    static auto table = globalATenDispatch().getOpTable("aten::lu_solve(Tensor self, Tensor LU_data, Tensor LU_pivots) -> Tensor");
    return table->getOp<Tensor (const Tensor &, const Tensor &, const Tensor &)>(tensorTypeIdToBackend(type_id()), is_variable())(const_cast<Tensor&>(*this), LU_data, LU_pivots);
}
inline Tensor Tensor::multinomial(int64_t num_samples, bool replacement, Generator * generator) const {
    static auto table = globalATenDispatch().getOpTable("aten::multinomial(Tensor self, int num_samples, bool replacement=False, *, Generator? generator=None) -> Tensor");
    return table->getOp<Tensor (const Tensor &, int64_t, bool, Generator *)>(tensorTypeIdToBackend(type_id()), is_variable())(const_cast<Tensor&>(*this), num_samples, replacement, generator);
}
inline Tensor Tensor::lgamma() const {
    static auto table = globalATenDispatch().getOpTable("aten::lgamma(Tensor self) -> Tensor");
    return table->getOp<Tensor (const Tensor &)>(tensorTypeIdToBackend(type_id()), is_variable())(const_cast<Tensor&>(*this));
}
inline Tensor Tensor::digamma() const {
    static auto table = globalATenDispatch().getOpTable("aten::digamma(Tensor self) -> Tensor");
    return table->getOp<Tensor (const Tensor &)>(tensorTypeIdToBackend(type_id()), is_variable())(const_cast<Tensor&>(*this));
}
inline Tensor Tensor::polygamma(int64_t n) const {
    static auto table = globalATenDispatch().getOpTable("aten::polygamma(int n, Tensor self) -> Tensor");
    return table->getOp<Tensor (int64_t, const Tensor &)>(tensorTypeIdToBackend(type_id()), is_variable())(n, const_cast<Tensor&>(*this));
}
inline Tensor Tensor::erfinv() const {
    static auto table = globalATenDispatch().getOpTable("aten::erfinv(Tensor self) -> Tensor");
    return table->getOp<Tensor (const Tensor &)>(tensorTypeIdToBackend(type_id()), is_variable())(const_cast<Tensor&>(*this));
}
inline Tensor Tensor::dist(const Tensor & other, Scalar p) const {
    static auto table = globalATenDispatch().getOpTable("aten::dist(Tensor self, Tensor other, Scalar p=2) -> Tensor");
    return table->getOp<Tensor (const Tensor &, const Tensor &, Scalar)>(tensorTypeIdToBackend(type_id()), is_variable())(const_cast<Tensor&>(*this), other, p);
}
inline Tensor Tensor::atan2(const Tensor & other) const {
    static auto table = globalATenDispatch().getOpTable("aten::atan2(Tensor self, Tensor other) -> Tensor");
    return table->getOp<Tensor (const Tensor &, const Tensor &)>(tensorTypeIdToBackend(type_id()), is_variable())(const_cast<Tensor&>(*this), other);
}
inline Tensor Tensor::lerp(const Tensor & end, Scalar weight) const {
    static auto table = globalATenDispatch().getOpTable("aten::lerp.Scalar(Tensor self, Tensor end, Scalar weight) -> Tensor");
    return table->getOp<Tensor (const Tensor &, const Tensor &, Scalar)>(tensorTypeIdToBackend(type_id()), is_variable())(const_cast<Tensor&>(*this), end, weight);
}
inline Tensor Tensor::lerp(const Tensor & end, const Tensor & weight) const {
    static auto table = globalATenDispatch().getOpTable("aten::lerp.Tensor(Tensor self, Tensor end, Tensor weight) -> Tensor");
    return table->getOp<Tensor (const Tensor &, const Tensor &, const Tensor &)>(tensorTypeIdToBackend(type_id()), is_variable())(const_cast<Tensor&>(*this), end, weight);
}
inline Tensor Tensor::histc(int64_t bins, Scalar min, Scalar max) const {
    static auto table = globalATenDispatch().getOpTable("aten::histc(Tensor self, int bins=100, Scalar min=0, Scalar max=0) -> Tensor");
    return table->getOp<Tensor (const Tensor &, int64_t, Scalar, Scalar)>(tensorTypeIdToBackend(type_id()), is_variable())(const_cast<Tensor&>(*this), bins, min, max);
}
inline Tensor Tensor::sign() const {
    static auto table = globalATenDispatch().getOpTable("aten::sign(Tensor self) -> Tensor");
    return table->getOp<Tensor (const Tensor &)>(tensorTypeIdToBackend(type_id()), is_variable())(const_cast<Tensor&>(*this));
}
inline Tensor Tensor::fmod(Scalar other) const {
    static auto table = globalATenDispatch().getOpTable("aten::fmod.Scalar(Tensor self, Scalar other) -> Tensor");
    return table->getOp<Tensor (const Tensor &, Scalar)>(tensorTypeIdToBackend(type_id()), is_variable())(const_cast<Tensor&>(*this), other);
}
inline Tensor Tensor::fmod(const Tensor & other) const {
    static auto table = globalATenDispatch().getOpTable("aten::fmod.Tensor(Tensor self, Tensor other) -> Tensor");
    return table->getOp<Tensor (const Tensor &, const Tensor &)>(tensorTypeIdToBackend(type_id()), is_variable())(const_cast<Tensor&>(*this), other);
}
inline Tensor Tensor::remainder(Scalar other) const {
    static auto table = globalATenDispatch().getOpTable("aten::remainder.Scalar(Tensor self, Scalar other) -> Tensor");
    return table->getOp<Tensor (const Tensor &, Scalar)>(tensorTypeIdToBackend(type_id()), is_variable())(const_cast<Tensor&>(*this), other);
}
inline Tensor Tensor::remainder(const Tensor & other) const {
    static auto table = globalATenDispatch().getOpTable("aten::remainder.Tensor(Tensor self, Tensor other) -> Tensor");
    return table->getOp<Tensor (const Tensor &, const Tensor &)>(tensorTypeIdToBackend(type_id()), is_variable())(const_cast<Tensor&>(*this), other);
}
inline Tensor Tensor::min(const Tensor & other) const {
    static auto table = globalATenDispatch().getOpTable("aten::min.other(Tensor self, Tensor other) -> Tensor");
    return table->getOp<Tensor (const Tensor &, const Tensor &)>(tensorTypeIdToBackend(type_id()), is_variable())(const_cast<Tensor&>(*this), other);
}
inline Tensor Tensor::min() const {
    static auto table = globalATenDispatch().getOpTable("aten::min(Tensor self) -> Tensor");
    return table->getOp<Tensor (const Tensor &)>(tensorTypeIdToBackend(type_id()), is_variable())(const_cast<Tensor&>(*this));
}
inline Tensor Tensor::max(const Tensor & other) const {
    static auto table = globalATenDispatch().getOpTable("aten::max.other(Tensor self, Tensor other) -> Tensor");
    return table->getOp<Tensor (const Tensor &, const Tensor &)>(tensorTypeIdToBackend(type_id()), is_variable())(const_cast<Tensor&>(*this), other);
}
inline Tensor Tensor::max() const {
    static auto table = globalATenDispatch().getOpTable("aten::max(Tensor self) -> Tensor");
    return table->getOp<Tensor (const Tensor &)>(tensorTypeIdToBackend(type_id()), is_variable())(const_cast<Tensor&>(*this));
}
inline Tensor Tensor::median() const {
    static auto table = globalATenDispatch().getOpTable("aten::median(Tensor self) -> Tensor");
    return table->getOp<Tensor (const Tensor &)>(tensorTypeIdToBackend(type_id()), is_variable())(const_cast<Tensor&>(*this));
}
inline std::tuple<Tensor,Tensor> Tensor::sort(int64_t dim, bool descending) const {
    static auto table = globalATenDispatch().getOpTable("aten::sort(Tensor self, int dim=-1, bool descending=False) -> (Tensor values, Tensor indices)");
    return table->getOp<std::tuple<Tensor,Tensor> (const Tensor &, int64_t, bool)>(tensorTypeIdToBackend(type_id()), is_variable())(const_cast<Tensor&>(*this), dim, descending);
}
inline Tensor Tensor::argsort(int64_t dim, bool descending) const {
    static auto table = globalATenDispatch().getOpTable("aten::argsort(Tensor self, int dim=-1, bool descending=False) -> Tensor");
    return table->getOp<Tensor (const Tensor &, int64_t, bool)>(tensorTypeIdToBackend(type_id()), is_variable())(const_cast<Tensor&>(*this), dim, descending);
}
inline std::tuple<Tensor,Tensor> Tensor::topk(int64_t k, int64_t dim, bool largest, bool sorted) const {
    static auto table = globalATenDispatch().getOpTable("aten::topk(Tensor self, int k, int dim=-1, bool largest=True, bool sorted=True) -> (Tensor values, Tensor indices)");
    return table->getOp<std::tuple<Tensor,Tensor> (const Tensor &, int64_t, int64_t, bool, bool)>(tensorTypeIdToBackend(type_id()), is_variable())(const_cast<Tensor&>(*this), k, dim, largest, sorted);
}
inline Tensor Tensor::all() const {
    static auto table = globalATenDispatch().getOpTable("aten::all(Tensor self) -> Tensor");
    return table->getOp<Tensor (const Tensor &)>(tensorTypeIdToBackend(type_id()), is_variable())(const_cast<Tensor&>(*this));
}
inline Tensor Tensor::any() const {
    static auto table = globalATenDispatch().getOpTable("aten::any(Tensor self) -> Tensor");
    return table->getOp<Tensor (const Tensor &)>(tensorTypeIdToBackend(type_id()), is_variable())(const_cast<Tensor&>(*this));
}
inline Tensor Tensor::renorm(Scalar p, int64_t dim, Scalar maxnorm) const {
    static auto table = globalATenDispatch().getOpTable("aten::renorm(Tensor self, Scalar p, int dim, Scalar maxnorm) -> Tensor");
    return table->getOp<Tensor (const Tensor &, Scalar, int64_t, Scalar)>(tensorTypeIdToBackend(type_id()), is_variable())(const_cast<Tensor&>(*this), p, dim, maxnorm);
}
inline Tensor Tensor::unfold(int64_t dimension, int64_t size, int64_t step) const {
    static auto table = globalATenDispatch().getOpTable("aten::unfold(Tensor(a) self, int dimension, int size, int step) -> Tensor(a)");
    return table->getOp<Tensor (const Tensor &, int64_t, int64_t, int64_t)>(tensorTypeIdToBackend(type_id()), is_variable())(const_cast<Tensor&>(*this), dimension, size, step);
}
inline bool Tensor::equal(const Tensor & other) const {
    static auto table = globalATenDispatch().getOpTable("aten::equal(Tensor self, Tensor other) -> bool");
    return table->getOp<bool (const Tensor &, const Tensor &)>(tensorTypeIdToBackend(type_id()), is_variable())(const_cast<Tensor&>(*this), other);
}
inline Tensor Tensor::pow(const Tensor & exponent) const {
    static auto table = globalATenDispatch().getOpTable("aten::pow.Tensor_Tensor(Tensor self, Tensor exponent) -> Tensor");
    return table->getOp<Tensor (const Tensor &, const Tensor &)>(tensorTypeIdToBackend(type_id()), is_variable())(const_cast<Tensor&>(*this), exponent);
}
inline Tensor Tensor::alias() const {
    static auto table = globalATenDispatch().getOpTable("aten::alias(Tensor(a) self) -> Tensor(a)");
    return table->getOp<Tensor (const Tensor &)>(tensorTypeIdToBackend(type_id()), is_variable())(const_cast<Tensor&>(*this));
}

inline bool Tensor::is_variable() const noexcept {
  return impl_->is_variable();
}

inline caffe2::TypeMeta Tensor::dtype() const noexcept {
  return impl_->dtype();
}

inline Layout Tensor::layout() const noexcept {
  return impl_->layout();
}

inline Device Tensor::device() const {
  return impl_->device();
}

inline int64_t Tensor::get_device() const {
  // NB: this is not a native function to avoid dispatching overhead.
  return impl_->get_device();
}

inline int64_t get_device(Tensor self) {
  return self.get_device();
}

inline bool Tensor::is_cuda() const {
  // NB: this is not a native function to avoid dispatching overhead.
  return impl_->is_cuda();
}

#ifdef BUILD_NAMEDTENSOR
inline NamedTensorMeta* Tensor::get_named_tensor_meta() {
  return static_cast<NamedTensorMeta*>(impl_->named_tensor_meta());
}

inline const NamedTensorMeta* Tensor::get_named_tensor_meta() const {
  return static_cast<NamedTensorMeta*>(impl_->named_tensor_meta());
}

inline bool Tensor::has_names() const {
  return impl::internal_has_names(unsafeGetTensorImpl());
}
#endif

inline bool is_cuda(Tensor self) {
  return self.is_cuda();
}

inline bool Tensor::is_hip() const {
  // NB: this is not a native function to avoid dispatching overhead.
  return impl_->is_hip();
}

inline bool is_hip(Tensor self) {
  return self.is_hip();
}

inline bool Tensor::is_sparse() const {
  // NB: this is not a native function to avoid dispatching overhead.
  return impl_->is_sparse();
}

inline bool is_sparse(Tensor self) {
  return self.is_sparse();
}

inline bool Tensor::is_mkldnn() const {
  // NB: this is not a native function to avoid dispatching overhead.
  return impl_->is_mkldnn();
}

inline bool is_mkldnn(Tensor self) {
  return self.is_mkldnn();
}

inline bool Tensor::is_quantized() const {
  // NB: this is not a native function to avoid dispatching overhead.
  return impl_->is_quantized();
}

inline bool is_quantized(Tensor self) {
  return self.is_quantized();
}

#define DEFINE_CAST(T, name, _)                  \
  template <>                                    \
  inline T* Tensor::data() const {               \
    TORCH_CHECK(                                    \
        scalar_type() == ScalarType::name,       \
        "expected scalar type ",                 \
        #name,                                   \
        " but found ",                           \
        c10::toString(scalar_type()));           \
    return static_cast<T*>(this->data_ptr());    \
  }

AT_FORALL_SCALAR_TYPES_WITH_COMPLEX_EXCEPT_COMPLEX_HALF(DEFINE_CAST)
AT_FORALL_QINT_TYPES(DEFINE_CAST)
#undef DEFINE_CAST

#define DEFINE_ITEM(T, name, _)   \
  template <>                     \
  inline T Tensor::item() const { \
    return item().to##name();     \
  }

AT_FORALL_SCALAR_TYPES_WITH_COMPLEX_EXCEPT_COMPLEX_HALF(DEFINE_ITEM)
#undef DEFINE_ITEM

} //namespace at<|MERGE_RESOLUTION|>--- conflicted
+++ resolved
@@ -732,13 +732,8 @@
 }
 #endif
 inline Tensor Tensor::slice(int64_t dim, int64_t start, int64_t end, int64_t step) const {
-<<<<<<< HEAD
     static auto table = globalATenDispatch().getOpTable("aten::slice.Tensor(Tensor(a) self, int dim=0, int start=0, int end=9223372036854775807, int step=1) -> Tensor(a)");
-    return table->getOp<Tensor (const Tensor &, int64_t, int64_t, int64_t, int64_t)>(tensorTypeIdToBackend(type_id()), is_variable())(*this, dim, start, end, step);
-=======
-    static auto table = globalATenDispatch().getOpTable("aten::slice(Tensor(a) self, int dim=0, int start=0, int end=9223372036854775807, int step=1) -> Tensor(a)");
     return table->getOp<Tensor (const Tensor &, int64_t, int64_t, int64_t, int64_t)>(tensorTypeIdToBackend(type_id()), is_variable())(const_cast<Tensor&>(*this), dim, start, end, step);
->>>>>>> be22afff
 }
 inline std::tuple<Tensor,Tensor> Tensor::slogdet() const {
     static auto table = globalATenDispatch().getOpTable("aten::slogdet(Tensor self) -> (Tensor sign, Tensor logabsdet)");
@@ -753,13 +748,8 @@
     return table->getOp<Tensor (const Tensor &, int64_t, c10::optional<ScalarType>)>(tensorTypeIdToBackend(type_id()), is_variable())(const_cast<Tensor&>(*this), dim, dtype);
 }
 inline std::vector<Tensor> Tensor::split(int64_t split_size, int64_t dim) const {
-<<<<<<< HEAD
     static auto table = globalATenDispatch().getOpTable("aten::split.Tensor(Tensor(a) self, int split_size, int dim=0) -> Tensor(a)[]");
-    return table->getOp<std::vector<Tensor> (const Tensor &, int64_t, int64_t)>(tensorTypeIdToBackend(type_id()), is_variable())(*this, split_size, dim);
-=======
-    static auto table = globalATenDispatch().getOpTable("aten::split(Tensor(a) self, int split_size, int dim=0) -> Tensor(a)[]");
     return table->getOp<std::vector<Tensor> (const Tensor &, int64_t, int64_t)>(tensorTypeIdToBackend(type_id()), is_variable())(const_cast<Tensor&>(*this), split_size, dim);
->>>>>>> be22afff
 }
 inline std::vector<Tensor> Tensor::split_with_sizes(IntArrayRef split_sizes, int64_t dim) const {
     static auto table = globalATenDispatch().getOpTable("aten::split_with_sizes(Tensor self, int[] split_sizes, int dim=0) -> Tensor[]");
