#ifdef BUILD_NAMEDTENSOR

#include <ATen/NamedTensorUtils.h>
#include <bitset>
#include <sstream>

namespace at {

// Returns "Tensor['N', 'C', 'H', 'W']" for a tensor with names ('N', 'C', 'H', 'W').
static std::string toDimnameRepr(const Tensor& tensor) {
  std::ostringstream os;
  os << "Tensor" << tensor.names();
  return os.str();
}

int64_t dimname_to_position(const Tensor& tensor, Dimname dim) {
  TORCH_CHECK(dim.type() != NameType::WILDCARD,
      "Please look up dimensions by name, got: name = None.");
  TORCH_CHECK(tensor.has_names(),
      "Name ", dim, " not found in ", toDimnameRepr(tensor), ".");
  const auto names = tensor.names();

  const auto it = std::find_if(
      names.begin(), names.end(),
      [&dim](const Dimname& candidate) { return dim.can_refer_to(candidate); });
  TORCH_CHECK(it != names.end(),
      "Name ", dim, " not found in ", toDimnameRepr(tensor), ".");

  // Check that it can't refer to another dimension
  const auto dup = std::find_if(
      it + 1, names.end(),
      [&dim](const Dimname& candidate) { return dim.can_refer_to(candidate); });
  TORCH_CHECK(
      dup == names.end(),
      "Name ", dim, " could refer to multiple dimensions in ",
      toDimnameRepr(tensor), ". Please disambiguate by using a more ",
      "specific name like ", *it, " or ", dup, ".");
  return std::distance(names.begin(), it);
}

std::vector<int64_t> dimnames_to_positions(const Tensor& tensor, DimnameList dims) {
  std::vector<int64_t> result;
  result.reserve(dims.size());
  for (const auto& name : dims) {
    result.push_back(dimname_to_position(tensor, name));
  }
  return result;
}

static void report_positional_error(
    const Dimname& name,
    const Dimname& other_name,
    DimnameList names,
    DimnameList other_names) {
  // TODO(zou3519): Can improve message by checking if names are alignable and suggesting workarounds
  TORCH_CHECK(false,
      "Names ", name, " and ", other_name, " do not match positionally ",
      "from the right in names ", names, " and ", other_names, ".");
}

static void check_for_misalignment(
    const Dimname& name,
    DimnameList names,
    DimnameList other_names) {
  if (name.is_wildcard()) {
    return;
  }
  auto it = std::find_if(other_names.begin(), other_names.end(),
      [&](const Dimname& candidate) { return name.can_refer_to(candidate); });
  // TODO(zou3519): Can improve message by checking if names are alignable and suggesting workarounds
  TORCH_CHECK(it == other_names.end(),
      "Names ", names, " and ", other_names, " are misaligned: name ", name,
      " appears in a different position from the right.");
}

// Assumption: A DimnameList can have no duplicate full names with
// the exception of wildcards
std::vector<Dimname> unify_from_right(DimnameList names, DimnameList other_names) {
  const auto wildcard = Dimname::wildcard();
  const auto size = std::max(names.size(), other_names.size());
  auto result = std::vector<Dimname>(size, wildcard);

  auto names_it = names.rbegin();
  auto other_it = other_names.rbegin();
  auto result_it = result.rbegin();
  while (names_it != names.rend() || other_it != other_names.rend()) {
    const auto& name = names_it == names.rend() ? wildcard : *names_it;
    const auto& other_name = other_it == other_names.rend() ? wildcard : *other_it;

    // TODO(zou3519): Don't support tagged names for now. They're a little weird.
    if (name.is_tagged() || other_name.is_tagged()) {
      TORCH_INTERNAL_ASSERT("unify_from_right: NYI: tagged names.");
    }

    // Step 1: Check that the names match
    const auto maybeName = unify(name, other_name);
    if (!maybeName) {
      report_positional_error(name, other_name, names, other_names);
    }
    *result_it = *maybeName;

    // Step 2: Check that the names are not misaligned
    if (!name.is_normal() || !other_name.is_normal()) {
      // Let: N = max(len(names), len(other_names))
      //      K = # of special names among names and other_names.
      // This search (including the outer loop) is O(N*K) but typically # of dims is small.
      check_for_misalignment(name, names, other_names);
      check_for_misalignment(other_name, other_names, names);
    }

    if (names_it != names.rend()) {
      ++names_it;
    }
    if (other_it != other_names.rend()) {
      ++other_it;
    }
    ++result_it;
  }
  return result;
}


namespace namedinference {

static std::bitset<kMaxNamedTensorDim>
compute_included_idxs(IntArrayRef excluded_idxs) {
  std::bitset<kMaxNamedTensorDim> included_idxs;
  for (auto i : excluded_idxs) {
    TORCH_INTERNAL_ASSERT(
        i <= kMaxNamedTensorDim,
        "Only tensors with up to ", kMaxNamedTensorDim, " are supported.");
    included_idxs.set(i);
  }
  included_idxs.flip();
  return included_idxs;
}

static void assert_names_equal(DimnameList a, DimnameList b) {
  TORCH_CHECK(a == b,
      "Name mismatch: specified out tensor with names ", a,
      " are not the same as the computed output names ", b,
      ". Please rename the out tensor's dimensions.");
}

void propagate_names(TensorImpl* result, optional<DimnameList> names) {
  if (!impl::has_names(result) && !names.has_value()) {
    return;
  }
  if (!impl::has_names(result)) {
    impl::internal_set_names_inplace(result, names);
    return;
  }
  assert_names_equal(
      impl::get_names(result),
      names.value_or(default_names(result->dim())));
}

void propagate_names(TensorImpl* result, std::vector<Dimname>&& names, bool validate_names) {
  if (!impl::has_names(result)) {
    impl::internal_set_names_inplace(result, std::move(names), validate_names);
    return;
  }
  assert_names_equal(impl::get_names(result), names);
}

void propagate_names(Tensor& result, optional<DimnameList> names) {
  propagate_names(result.unsafeGetTensorImpl(), names);
}

void propagate_names(Tensor& result, std::vector<Dimname>&& names, bool validate_names) {
  propagate_names(result.unsafeGetTensorImpl(), std::move(names), validate_names);
}

void propagate_names_except(Tensor& result, const Tensor& src, IntArrayRef excluded_idxs) {
  if (!result.has_names() && !src.has_names()) {
    return;
  }
  auto src_names = src.names();
  auto result_dim = result.dim();
  auto src_dim = src_names.size();
  TORCH_INTERNAL_ASSERT(src_dim - excluded_idxs.size() == result_dim);

  // fast path
  if (excluded_idxs.size() == 1) {
    std::vector<Dimname> outnames = src_names.vec();
    outnames.erase(outnames.begin() + excluded_idxs[0]);
    propagate_names(result, std::move(outnames), /*validate_names=*/false);
    return;
  }

  std::vector<Dimname> outnames;
  outnames.reserve(result_dim);
  auto included_idxs = compute_included_idxs(excluded_idxs);
  for (size_t dim = 0; dim < src_dim; ++dim) {
    if (included_idxs[dim]) {
      outnames.push_back(src_names[dim]);
    }
  }
  propagate_names(result, std::move(outnames), /*validate_names=*/false);
}

void propagate_names_for_reduction(Tensor& result, const Tensor& src, IntArrayRef reduced_dims, bool keepdim) {
  if (keepdim) {
    propagate_names(result, src);
    return;
  }
  // This actually means "full reduction"
  if (reduced_dims.size() == 0) {
    return;
  }
  propagate_names_except(result, src, reduced_dims);
}

void propagate_names(Tensor& result, const Tensor& src) {
  propagate_names(result.unsafeGetTensorImpl(), src.unsafeGetTensorImpl());
}

void propagate_names(TensorImpl* result, TensorImpl* src) {
  if (result == src) {
    return;
  }
  propagate_names(result, impl::get_opt_names(src));
}

<<<<<<< HEAD
static optional<std::vector<Dimname>> compute_dot_product_outnames(
    optional<DimnameList> tensor_names,
    int64_t tensor_dotted_dim,
    int64_t tensor_ndim,
    optional<DimnameList> other_names,
    int64_t other_dotted_dim,
    int64_t other_ndim) {
  int64_t num_outnames = tensor_ndim + other_ndim - 2;
  if (num_outnames == 0) {
    return nullopt;
  }
  std::vector<Dimname> outnames(num_outnames, Dimname::wildcard());
  int64_t index = 0;
  if (tensor_names) {
    for (int64_t j = 0; j < tensor_names->size(); ++j) {
      if (j == tensor_dotted_dim) continue;
      outnames[index++] = (*tensor_names)[j];
    }
  }
  index = tensor_ndim - 1;
  if (other_names) {
    for (int64_t j = 0; j < other_names->size(); ++j) {
      if (j == other_dotted_dim) continue;
      outnames[index++] = (*other_names)[j];
    }
  }
  return outnames;
}

static optional<DimnameList> to_opt_dimnames(
    const optional<std::vector<Dimname>>& names) {
  if (names) {
    return *names;
  }
  return nullopt;
}

void propagate_names_for_addmv(
    TensorImpl* result,
    TensorImpl* mat,
    TensorImpl* vec,
    TensorImpl* bias) {
  if (!impl::has_names(result) && !impl::has_names(mat) &&
      !impl::has_names(vec) && !impl::has_names(bias)) {
    return;
  }
  auto mv_outnames = compute_dot_product_outnames(
      impl::get_opt_names(mat),
      /*tensor_dotted_dim=*/1,
      /*tensor_ndim=*/2,
      impl::get_opt_names(vec),
      /*other_dotted_dim=*/0,
      /*other_ndim=*/1);
  TORCH_INTERNAL_ASSERT(mv_outnames.has_value());
  auto add_outnames = unify_from_right(to_opt_dimnames(mv_outnames), impl::get_opt_names(bias));
  TORCH_INTERNAL_ASSERT(add_outnames.has_value());
  propagate_names(result, std::move(*add_outnames));
=======
void propagate_names_for_copy(Tensor& result, const Tensor& src) {
  if (!result.has_names() && !src.has_names()) {
    return;
  }
  auto outnames = unify_from_right(result.names(), src.names());
  propagate_names(result, std::move(outnames), /*validate_names=*/false);
}

static std::vector<Dimname> compute_mm_outnames(
    DimnameList mat1_names,
    DimnameList mat2_names) {
  return { mat1_names[0], mat2_names[1] };
>>>>>>> ac789912
}

void propagate_names_for_addmm(
    TensorImpl* result,
    TensorImpl* m1,
    TensorImpl* m2,
    TensorImpl* bias) {
  if (!impl::has_names(m1) && !impl::has_names(m2) &&
      !impl::has_names(bias) && !impl::has_names(result)) {
    return;
  }
<<<<<<< HEAD
  auto mm_outnames = compute_dot_product_outnames(
      impl::get_opt_names(m1),
      /*tensor_dotted_dim=*/1,
      /*tensor_ndim=*/2,
      impl::get_opt_names(m2),
      /*other_dotted_dim=*/0,
      /*other_ndim=*/2);
  auto add_outnames = unify_from_right(to_opt_dimnames(mm_outnames), impl::get_opt_names(bias));
  TORCH_INTERNAL_ASSERT(add_outnames.has_value() && add_outnames->size() == 2);
  propagate_names(result, std::move(*add_outnames));
=======
  auto mm_outnames = compute_mm_outnames(impl::get_names(m1), impl::get_names(m2));
  TORCH_CHECK(
    mm_outnames[0] == Dimname::wildcard() || mm_outnames[0] != mm_outnames[1],
    "Matrix multiplying Tensor", impl::get_names(m1),
    " with Tensor", impl::get_names(m2),
    " would produce output tensor with duplicate names ",
    "[", mm_outnames[0], ", ",  mm_outnames[1], "]",
    ". Please rename the input tensors to prevent this.");
  auto add_outnames = unify_from_right(mm_outnames, impl::get_names(bias));
  propagate_names(result, std::move(add_outnames), /*validate_names=*/false);
>>>>>>> ac789912
}

// expand adds new None dimensions. This is consistent with name inference
// rules for binary ops that expect the named dims to line up positionally
// from the right. i.e.,
// Tensor[H, W].expand(3, 3, 3, 3) -> Tensor[None, None, H, W]
void propagate_names_for_expand(Tensor& result, const Tensor& self) {
  if (!self.has_names()) {
    return;
  }
  auto result_dim = result.dim();
  if (self.dim() == result_dim) {
    propagate_names(result, self);
    return;
  }
  std::vector<Dimname> outnames(result_dim, Dimname::wildcard());
  std::copy(
      self.opt_names()->begin(),
      self.opt_names()->end(),
      outnames.begin() + result_dim - self.dim());
  propagate_names(result, std::move(outnames), /*validate_names=*/false);
}

} // namespace namedinference
} // namespace at
#endif<|MERGE_RESOLUTION|>--- conflicted
+++ resolved
@@ -222,32 +222,32 @@
   propagate_names(result, impl::get_opt_names(src));
 }
 
-<<<<<<< HEAD
-static optional<std::vector<Dimname>> compute_dot_product_outnames(
-    optional<DimnameList> tensor_names,
+void propagate_names_for_copy(Tensor& result, const Tensor& src) {
+  if (!result.has_names() && !src.has_names()) {
+    return;
+  }
+  auto outnames = unify_from_right(result.names(), src.names());
+  propagate_names(result, std::move(outnames), /*validate_names=*/false);
+}
+
+static std::vector<Dimname> compute_dot_product_outnames(
+    DimnameList tensor_names,
     int64_t tensor_dotted_dim,
-    int64_t tensor_ndim,
-    optional<DimnameList> other_names,
-    int64_t other_dotted_dim,
-    int64_t other_ndim) {
-  int64_t num_outnames = tensor_ndim + other_ndim - 2;
+    DimnameList other_names,
+    int64_t other_dotted_dim) {
+  int64_t num_outnames = tensor_names.size() + other_names.size() - 2;
   if (num_outnames == 0) {
-    return nullopt;
+    return {};
   }
   std::vector<Dimname> outnames(num_outnames, Dimname::wildcard());
   int64_t index = 0;
-  if (tensor_names) {
-    for (int64_t j = 0; j < tensor_names->size(); ++j) {
-      if (j == tensor_dotted_dim) continue;
-      outnames[index++] = (*tensor_names)[j];
-    }
-  }
-  index = tensor_ndim - 1;
-  if (other_names) {
-    for (int64_t j = 0; j < other_names->size(); ++j) {
-      if (j == other_dotted_dim) continue;
-      outnames[index++] = (*other_names)[j];
-    }
+  for (int64_t j = 0; j < tensor_names.size(); ++j) {
+    if (j == tensor_dotted_dim) continue;
+    outnames[index++] = tensor_names[j];
+  }
+  for (int64_t j = 0; j < other_names.size(); ++j) {
+    if (j == other_dotted_dim) continue;
+    outnames[index++] = other_names[j];
   }
   return outnames;
 }
@@ -270,30 +270,12 @@
     return;
   }
   auto mv_outnames = compute_dot_product_outnames(
-      impl::get_opt_names(mat),
+      impl::get_names(mat),
       /*tensor_dotted_dim=*/1,
-      /*tensor_ndim=*/2,
-      impl::get_opt_names(vec),
-      /*other_dotted_dim=*/0,
-      /*other_ndim=*/1);
-  TORCH_INTERNAL_ASSERT(mv_outnames.has_value());
-  auto add_outnames = unify_from_right(to_opt_dimnames(mv_outnames), impl::get_opt_names(bias));
-  TORCH_INTERNAL_ASSERT(add_outnames.has_value());
-  propagate_names(result, std::move(*add_outnames));
-=======
-void propagate_names_for_copy(Tensor& result, const Tensor& src) {
-  if (!result.has_names() && !src.has_names()) {
-    return;
-  }
-  auto outnames = unify_from_right(result.names(), src.names());
-  propagate_names(result, std::move(outnames), /*validate_names=*/false);
-}
-
-static std::vector<Dimname> compute_mm_outnames(
-    DimnameList mat1_names,
-    DimnameList mat2_names) {
-  return { mat1_names[0], mat2_names[1] };
->>>>>>> ac789912
+      impl::get_names(vec),
+      /*other_dotted_dim=*/0);
+  auto add_outnames = unify_from_right(mv_outnames, impl::get_names(bias));
+  propagate_names(result, std::move(add_outnames), /*validate_names=*/false);
 }
 
 void propagate_names_for_addmm(
@@ -305,19 +287,11 @@
       !impl::has_names(bias) && !impl::has_names(result)) {
     return;
   }
-<<<<<<< HEAD
   auto mm_outnames = compute_dot_product_outnames(
-      impl::get_opt_names(m1),
+      impl::get_names(m1),
       /*tensor_dotted_dim=*/1,
-      /*tensor_ndim=*/2,
-      impl::get_opt_names(m2),
-      /*other_dotted_dim=*/0,
-      /*other_ndim=*/2);
-  auto add_outnames = unify_from_right(to_opt_dimnames(mm_outnames), impl::get_opt_names(bias));
-  TORCH_INTERNAL_ASSERT(add_outnames.has_value() && add_outnames->size() == 2);
-  propagate_names(result, std::move(*add_outnames));
-=======
-  auto mm_outnames = compute_mm_outnames(impl::get_names(m1), impl::get_names(m2));
+      impl::get_names(m2),
+      /*other_dotted_dim=*/0);
   TORCH_CHECK(
     mm_outnames[0] == Dimname::wildcard() || mm_outnames[0] != mm_outnames[1],
     "Matrix multiplying Tensor", impl::get_names(m1),
@@ -327,7 +301,6 @@
     ". Please rename the input tensors to prevent this.");
   auto add_outnames = unify_from_right(mm_outnames, impl::get_names(bias));
   propagate_names(result, std::move(add_outnames), /*validate_names=*/false);
->>>>>>> ac789912
 }
 
 // expand adds new None dimensions. This is consistent with name inference
