#include <stdio.h>
#include <unistd.h>
#include <cstring>
#include <functional>
#include <iostream>
#include <numeric>

#include <c10/util/ArrayRef.h>
#include <c10/util/Exception.h>

#ifdef USE_VULKAN_WRAPPER
#include <vulkan_wrapper.h>
#else
#include <vulkan/vulkan.h>
#endif

#include <ATen/native/vulkan/Vulkan.h>
#include <ATen/native/vulkan/VulkanCommon.h>

#ifdef USE_VULKAN_SHADERC_RUNTIME
#include <ATen/native/vulkan/glsl.h>
#include <shaderc/shaderc.hpp>
#else
#include <ATen/native/vulkan/spv.h>
#endif

#define VK_CHECK(f)                                                \
  {                                                                \
    VkResult res = (f);                                            \
    TORCH_CHECK(res == VK_SUCCESS, "Vulkan error VkResult:", res); \
  }

namespace at {
namespace native {
namespace vulkan {
namespace detail {

VContext::VContext(const bool enableValidationLayers)
    : enableValidationLayers_(enableValidationLayers) {
  createInstance();
  findPhysicalDevice();
  createDevice();

  computeUnitFactory_ = std::make_unique<ComputeUnitFactory>(device_);
}

VContext::~VContext() {
  if (enableValidationLayers_) {
    const auto func = (PFN_vkDestroyDebugReportCallbackEXT)vkGetInstanceProcAddr(
        instance_, "vkDestroyDebugReportCallbackEXT");
    if (func) {
      func(instance_, debugReportCallback_, nullptr);
    }
  }

  // ComputeUnitFactory_ owns ComputeUnits and VkPipelineCache, need valid
  // VkDevice for destructing, destructing before vkDestroyDevice
  computeUnitFactory_.reset();

  vkDestroyCommandPool(device_, commandPool_, nullptr);
  vkDestroyDevice(device_, nullptr);
  vkDestroyInstance(instance_, nullptr);
}

static VKAPI_ATTR VkBool32 VKAPI_CALL debugReportCallbackFn(
    const VkDebugReportFlagsEXT msgFlags,
    const VkDebugReportObjectTypeEXT objectType,
    const uint64_t object,
    const size_t location,
    const int32_t msgCode,
    const char* const pLayerPrefix,
    const char* const pMsg,
    void* const pUserData) {
  std::stringstream s;
  s << pLayerPrefix << " " << msgCode << " " << pMsg << std::endl;
  if (msgFlags & VK_DEBUG_REPORT_ERROR_BIT_EXT) {
    LOG(ERROR) << s.str();
  } else if (msgFlags & VK_DEBUG_REPORT_WARNING_BIT_EXT) {
    LOG(WARNING) << "WARN:" << s.str();
  } else if (msgFlags & VK_DEBUG_REPORT_PERFORMANCE_WARNING_BIT_EXT) {
    LOG(WARNING) << "PERF_WARN:" << s.str();
  } else if (msgFlags & VK_DEBUG_REPORT_INFORMATION_BIT_EXT) {
    LOG(INFO) << s.str();
  }
  return VK_FALSE;
}

void VContext::createInstance() {
  std::vector<const char*> enabledExtensions;
  if (enableValidationLayers_) {
    uint32_t layerPresentCount = 0;
    VK_CHECK(vkEnumerateInstanceLayerProperties(&layerPresentCount, nullptr));
    std::vector<VkLayerProperties> layerProps(layerPresentCount);
    VK_CHECK(vkEnumerateInstanceLayerProperties(&layerPresentCount, layerProps.data()));
    std::array<const char*, 6> instanceLayers{
        "VK_LAYER_GOOGLE_unique_objects",
        "VK_LAYER_GOOGLE_threading",
        "VK_LAYER_LUNARG_object_tracker",
        "VK_LAYER_LUNARG_core_validation",
        "VK_LAYER_LUNARG_parameter_validation",
        "VK_LAYER_KHRONOS_validation",
    };

    for (const auto& wantedLayer : instanceLayers) {
      bool found = false;
      for (const auto& presentLayer : layerProps) {
        if (strcmp(wantedLayer, presentLayer.layerName) == 0) {
          enabledValidationLayers_.push_back(wantedLayer);
          break;
        }
      }
    }

    uint32_t extCount = 0;
    VK_CHECK(vkEnumerateInstanceExtensionProperties(nullptr, &extCount, nullptr));
    std::vector<VkExtensionProperties> extProps(extCount);
    VK_CHECK(vkEnumerateInstanceExtensionProperties(nullptr, &extCount, extProps.data()));
    bool foundExt = false;
    for (VkExtensionProperties p : extProps) {
      if (strcmp(VK_EXT_DEBUG_REPORT_EXTENSION_NAME, p.extensionName) == 0) {
        foundExt = true;
        break;
      }
    }
    if (foundExt) {
      enabledExtensions.push_back(VK_EXT_DEBUG_REPORT_EXTENSION_NAME);
    }
  }

  VkApplicationInfo applicationInfo{};
  applicationInfo.sType = VK_STRUCTURE_TYPE_APPLICATION_INFO;
  applicationInfo.pApplicationName = "PyTorch";
  applicationInfo.applicationVersion = 0;
  applicationInfo.pEngineName = "PyTorch";
  applicationInfo.engineVersion = 0;
  applicationInfo.apiVersion = VK_API_VERSION_1_0;

  VkInstanceCreateInfo createInfo{};
  createInfo.sType = VK_STRUCTURE_TYPE_INSTANCE_CREATE_INFO;
  createInfo.flags = 0;
  createInfo.pApplicationInfo = &applicationInfo;
  createInfo.enabledLayerCount = enabledValidationLayers_.size();
  createInfo.ppEnabledLayerNames = enabledValidationLayers_.data();
  createInfo.enabledExtensionCount = enabledExtensions.size();
  createInfo.ppEnabledExtensionNames = enabledExtensions.data();

  VK_CHECK(vkCreateInstance(&createInfo, nullptr, &instance_));

  if (enableValidationLayers_) {
    VkDebugReportCallbackCreateInfoEXT debugReportCallbackCreateInfo{};
    debugReportCallbackCreateInfo.sType =
        VK_STRUCTURE_TYPE_DEBUG_REPORT_CALLBACK_CREATE_INFO_EXT;
    debugReportCallbackCreateInfo.flags = VK_DEBUG_REPORT_ERROR_BIT_EXT |
        VK_DEBUG_REPORT_WARNING_BIT_EXT |
        VK_DEBUG_REPORT_PERFORMANCE_WARNING_BIT_EXT;
    debugReportCallbackCreateInfo.pfnCallback = &debugReportCallbackFn;

    const auto vkCreateDebugReportCallbackEXT =
        (PFN_vkCreateDebugReportCallbackEXT)vkGetInstanceProcAddr(
            instance_, "vkCreateDebugReportCallbackEXT");
    TORCH_CHECK(
        vkCreateDebugReportCallbackEXT,
        "Could not load vkCreateDebugReportCallbackEXT");
    VK_CHECK(vkCreateDebugReportCallbackEXT(
        instance_,
        &debugReportCallbackCreateInfo,
        nullptr,
        &debugReportCallback_));
  }
}

void VContext::findPhysicalDevice() {
  uint32_t deviceCount = 0;
  VK_CHECK(vkEnumeratePhysicalDevices(instance_, &deviceCount, nullptr));
  TORCH_CHECK(
      deviceCount > 0, "Vulkan: Could not find a device with vulkan support");
  std::vector<VkPhysicalDevice> devices(deviceCount);
  VK_CHECK(vkEnumeratePhysicalDevices(instance_, &deviceCount, devices.data()));
  physicalDevice_ = devices[0];
}

uint32_t VContext::getComputeQueueFamilyIndex() {
  uint32_t queueFamilyCount = 0;

  vkGetPhysicalDeviceQueueFamilyProperties(
      physicalDevice_, &queueFamilyCount, nullptr);
  TORCH_CHECK(
      queueFamilyCount > 0, "Vulkan: Invalid number of queue families");
  std::vector<VkQueueFamilyProperties> queueFamilies(queueFamilyCount);
  vkGetPhysicalDeviceQueueFamilyProperties(
      physicalDevice_, &queueFamilyCount, queueFamilies.data());

  for (uint32_t i = 0; i < queueFamilies.size(); ++i) {
    VkQueueFamilyProperties props = queueFamilies[i];
    if (props.queueCount > 0 && (props.queueFlags & VK_QUEUE_COMPUTE_BIT)) {
      return i;
    }
  }

  TORCH_CHECK(
      false, "Vulkan: Could not find a queue family that supports operations");
}

void VContext::createDevice() {
  VkDeviceQueueCreateInfo queueCreateInfo{};
  queueCreateInfo.sType = VK_STRUCTURE_TYPE_DEVICE_QUEUE_CREATE_INFO;
  queueFamilyIndex_ = getComputeQueueFamilyIndex();
  queueCreateInfo.queueFamilyIndex = queueFamilyIndex_;
  queueCreateInfo.queueCount = 1;
  const float queuePriorities = 1.0f;
  queueCreateInfo.pQueuePriorities = &queuePriorities;
  VkDeviceCreateInfo deviceCreateInfo{};
  VkPhysicalDeviceFeatures deviceFeatures{};

  deviceCreateInfo.sType = VK_STRUCTURE_TYPE_DEVICE_CREATE_INFO;
  deviceCreateInfo.enabledLayerCount = enabledValidationLayers_.size();
  deviceCreateInfo.ppEnabledLayerNames = enabledValidationLayers_.data();
  deviceCreateInfo.pQueueCreateInfos = &queueCreateInfo;

  deviceCreateInfo.queueCreateInfoCount = 1;
  deviceCreateInfo.pEnabledFeatures = &deviceFeatures;

  VK_CHECK(
      vkCreateDevice(physicalDevice_, &deviceCreateInfo, nullptr, &device_));
  queue_ = {};
  vkGetDeviceQueue(device_, queueFamilyIndex_, 0, &queue_);

  VkPhysicalDeviceProperties physicalDeviceProperties{};
  vkGetPhysicalDeviceProperties(physicalDevice_, &physicalDeviceProperties);

  VkCommandPoolCreateInfo commandPoolCreateInfo{};
  commandPoolCreateInfo.sType = VK_STRUCTURE_TYPE_COMMAND_POOL_CREATE_INFO;
  commandPoolCreateInfo.flags = 0;
  commandPoolCreateInfo.queueFamilyIndex = queueFamilyIndex_;
  VK_CHECK(vkCreateCommandPool(
      device_, &commandPoolCreateInfo, nullptr, &commandPool_));
  physicalDeviceLimits_ = physicalDeviceProperties.limits;
}

static std::unique_ptr<VContext> gContext;
const VContext& context() {
  TORCH_INTERNAL_ASSERT_DEBUG_ONLY(gContext);
  return *gContext;
}

bool initVulkanContextOnce() {
  static const int once = []() {
#ifdef USE_VULKAN_WRAPPER
    if (!InitVulkan()) {
      TORCH_WARN("Vulkan Wrapper Failed to InitVulkan");
      return 1;
    }
#endif
    gContext = std::make_unique<VContext>(kEnableValidationLayers);
    if (!gContext) {
      TORCH_WARN("Vulkan Failed to create Vulkan Context");
      return 2;
    }
    return 0;
  }();
  ((void)once);
  return static_cast<bool>(gContext);
}

bool is_available() {
  return initVulkanContextOnce();
}

uint32_t findMemoryType(
    const VkPhysicalDevice physicalDevice,
    const uint32_t memoryTypeBits,
    const VkMemoryPropertyFlags properties) {
  VkPhysicalDeviceMemoryProperties memoryProperties{};
  vkGetPhysicalDeviceMemoryProperties(physicalDevice, &memoryProperties);
  for (uint32_t i = 0; i < memoryProperties.memoryTypeCount; ++i) {
    if ((memoryTypeBits & (1 << i)) &&
        ((memoryProperties.memoryTypes[i].propertyFlags & properties) ==
         properties)) {
      return i;
    }
  }
  return -1;
}

void VBuffer::MapMemory::flushWriteToDevice() {
  VkMappedMemoryRange range{};
  range.sType = VK_STRUCTURE_TYPE_MAPPED_MEMORY_RANGE;
  range.memory = deviceMemory_;
  range.offset = offset_;
  range.size = size_;
  range.pNext = nullptr;

  VK_CHECK(vkFlushMappedMemoryRanges(context().device(), 1, &range));
}

void VBuffer::MapMemory::flushWriteToHost() {
  VkMappedMemoryRange range{};
  range.sType = VK_STRUCTURE_TYPE_MAPPED_MEMORY_RANGE;
  range.memory = deviceMemory_;
  range.offset = offset_;
  range.size = size_;
  range.pNext = nullptr;

  VK_CHECK(vkInvalidateMappedMemoryRanges(context().device(), 1, &range));
}

VBuffer::VBuffer(
    const VkDeviceSize bufferSizeBytes,
    const VkBufferUsageFlags bufferUsageFlags,
    const VkDescriptorType descriptorType)
    : bufferSizeBytes_(bufferSizeBytes), descriptorType_(descriptorType) {
  const auto device = context().device();
  const auto physicalDevice = context().physicalDevice();
  VkBufferCreateInfo bufferCreateInfo{};
  bufferCreateInfo.sType = VK_STRUCTURE_TYPE_BUFFER_CREATE_INFO;
  bufferCreateInfo.size = bufferSizeBytes_;
  bufferCreateInfo.usage = bufferUsageFlags;
  bufferCreateInfo.sharingMode = VK_SHARING_MODE_EXCLUSIVE;
  VK_CHECK(vkCreateBuffer(device, &bufferCreateInfo, nullptr, &buffer_));
  VkMemoryRequirements memoryRequirements;
  vkGetBufferMemoryRequirements(device, buffer_, &memoryRequirements);
  VkMemoryAllocateInfo allocateInfo{};
  allocateInfo.sType = VK_STRUCTURE_TYPE_MEMORY_ALLOCATE_INFO;
  allocateInfo.allocationSize = memoryRequirements.size;
  allocateInfo.memoryTypeIndex = findMemoryType(
      physicalDevice,
      memoryRequirements.memoryTypeBits,
      VK_MEMORY_PROPERTY_HOST_COHERENT_BIT |
          VK_MEMORY_PROPERTY_HOST_VISIBLE_BIT);
  VK_CHECK(vkAllocateMemory(device, &allocateInfo, nullptr, &bufferMemory_));
  VK_CHECK(vkBindBufferMemory(device, buffer_, bufferMemory_, 0));
}

VBuffer::~VBuffer() {
  vkFreeMemory(context().device(), bufferMemory_, nullptr);
  vkDestroyBuffer(context().device(), buffer_, nullptr);
}

void VBuffer::copy_from_device_to_host(
    void* const outputData, const int64_t size) {
  auto mm = map();
  TORCH_INTERNAL_ASSERT(mm.ptr(), "Vulkan: Failed to map Vulkan Buffer memory");
  ::memcpy(outputData, mm.ptr(), size);
  mm.flushWriteToHost();
}

void VBuffer::copy_from_host_to_device(
    const void* const data, const int64_t size) {
  auto mm = map();
  TORCH_INTERNAL_ASSERT(mm.ptr(), "Vulkan: Failed to map Vulkan Buffer memory");
  ::memcpy(mm.ptr(), data, size);
  mm.flushWriteToDevice();
}

void VBuffer::set_zeros() {
  auto mm = map();
  TORCH_INTERNAL_ASSERT(mm.ptr(), "Vulkan: Failed to map Vulkan Buffer memory");
  ::memset(mm.ptr(), 0, bufferSizeBytes_);
}

VkDescriptorBufferInfo VBuffer::makeDescriptorBufferInfo() const {
  VkDescriptorBufferInfo info{};
  info.buffer = buffer_;
  info.offset = 0;
  info.range = bufferSizeBytes_;
  return info;
}

VkWriteDescriptorSet VBuffer::makeWriteDescriptorSet(
    const VkDescriptorSet descriptorSet,
    const uint32_t binding,
    const VkDescriptorBufferInfo* const bufferInfo) const {
  VkWriteDescriptorSet writeSet{};
  writeSet.sType = VK_STRUCTURE_TYPE_WRITE_DESCRIPTOR_SET;
  writeSet.pNext = nullptr;
  writeSet.dstSet = descriptorSet;
  writeSet.dstBinding = binding;
  writeSet.dstArrayElement = 0;
  writeSet.descriptorCount = 1;
  writeSet.descriptorType = descriptorType_;
  writeSet.pImageInfo = nullptr;
  writeSet.pBufferInfo = bufferInfo;
  writeSet.pTexelBufferView = nullptr;
  return writeSet;
}

void VBuffer::bind(const VkDescriptorSet descriptorSet, const uint32_t binding) const {
  const auto descrBufferInfo = makeDescriptorBufferInfo();
  const auto writeDescrSet =
      makeWriteDescriptorSet(descriptorSet, binding, &descrBufferInfo);
  vkUpdateDescriptorSets(context().device(), 1, &writeDescrSet, 0, nullptr);
}

void VBuffer::addBufferMemoryBarrier(
    const VkCommandBuffer commandBuffer,
    const VkDeviceSize offset,
    const VkDeviceSize size) const {
  VkBufferMemoryBarrier barrier{};
  barrier.sType = VK_STRUCTURE_TYPE_BUFFER_MEMORY_BARRIER;
  barrier.buffer = buffer_;
  barrier.dstQueueFamilyIndex = VK_QUEUE_FAMILY_IGNORED;
  barrier.srcQueueFamilyIndex = VK_QUEUE_FAMILY_IGNORED;
  barrier.offset = offset;
  barrier.pNext = nullptr;
  barrier.size = size;
  barrier.srcAccessMask =
      VK_ACCESS_SHADER_WRITE_BIT | VK_ACCESS_TRANSFER_WRITE_BIT;
  barrier.dstAccessMask =
      VK_ACCESS_SHADER_READ_BIT | VK_ACCESS_TRANSFER_READ_BIT;

  vkCmdPipelineBarrier(
      commandBuffer,
      VK_PIPELINE_STAGE_COMPUTE_SHADER_BIT | VK_PIPELINE_STAGE_TRANSFER_BIT,
      VK_PIPELINE_STAGE_COMPUTE_SHADER_BIT | VK_PIPELINE_STAGE_TRANSFER_BIT,
      0,
      0,
      nullptr,
      1,
      &barrier,
      0,
      nullptr);
}

VImage::VImage(const ImageSize imageSize, const ImageSize dataSize)
    : imageSize_(imageSize), dataSize_(dataSize) {
  const auto device = context().device();
  const auto physicalDevice = context().physicalDevice();

  VkImageCreateInfo imageInfo{};
  imageInfo.sType = VK_STRUCTURE_TYPE_IMAGE_CREATE_INFO;
  imageInfo.imageType = kImageType;
  imageInfo.extent.width = imageSize_[0];
  imageInfo.extent.height = imageSize_[1];
  imageInfo.extent.depth = imageSize_[2];

  imageInfo.mipLevels = 1;
  imageInfo.arrayLayers = 1;
  imageInfo.format = kFormat;
  imageInfo.tiling = VK_IMAGE_TILING_OPTIMAL;
  imageInfo.initialLayout = VK_IMAGE_LAYOUT_UNDEFINED;
  imageInfo.usage = VK_IMAGE_USAGE_STORAGE_BIT | VK_IMAGE_USAGE_SAMPLED_BIT;
  imageInfo.sharingMode = VK_SHARING_MODE_EXCLUSIVE;
  imageInfo.samples = VK_SAMPLE_COUNT_1_BIT;
  imageInfo.pNext = nullptr;
  imageInfo.flags = 0;
  imageLayout_ = VK_IMAGE_LAYOUT_UNDEFINED;

  VK_CHECK(vkCreateImage(device, &imageInfo, nullptr, &image_));

  VkMemoryRequirements memReqs{};
  vkGetImageMemoryRequirements(device, image_, &memReqs);
  VkMemoryAllocateInfo allocInfo{};
  allocInfo.sType = VK_STRUCTURE_TYPE_MEMORY_ALLOCATE_INFO;
  allocInfo.allocationSize = memReqs.size;
  allocInfo.memoryTypeIndex = findMemoryType(
      physicalDevice,
      memReqs.memoryTypeBits,
      VK_MEMORY_PROPERTY_DEVICE_LOCAL_BIT);

  VK_CHECK(vkAllocateMemory(device, &allocInfo, nullptr, &imageMemory_));
  VK_CHECK(vkBindImageMemory(device, image_, imageMemory_, 0));

  const VkImageViewCreateInfo imageViewCreateInfo = makeImageViewCreateInfo();
  VK_CHECK(
      vkCreateImageView(device, &imageViewCreateInfo, nullptr, &imageView_));

  const VkSamplerCreateInfo samplerCreateInfo = makeSamplerCreateInfo();
  VK_CHECK(vkCreateSampler(device, &samplerCreateInfo, nullptr, &sampler_));
}

VImage::~VImage() {
  vkFreeMemory(context().device(), imageMemory_, nullptr);
  vkDestroySampler(context().device(), sampler_, nullptr);
  vkDestroyImageView(context().device(), imageView_, nullptr);
  vkDestroyImage(context().device(), image_, nullptr);
}

VkImageViewCreateInfo VImage::makeImageViewCreateInfo() const {
  VkImageViewCreateInfo info{};
  info.sType = VK_STRUCTURE_TYPE_IMAGE_VIEW_CREATE_INFO;
  info.image = image_;
  info.viewType = kImageViewType;
  info.format = kFormat;
  info.subresourceRange.aspectMask = VK_IMAGE_ASPECT_COLOR_BIT;
  info.subresourceRange.baseMipLevel = 0;
  info.subresourceRange.levelCount = 1;
  info.subresourceRange.baseArrayLayer = 0;
  info.subresourceRange.layerCount = 1;
  return info;
}

VkSamplerCreateInfo VImage::makeSamplerCreateInfo() const {
  VkSamplerCreateInfo info{};
  info.sType = VK_STRUCTURE_TYPE_SAMPLER_CREATE_INFO;
  info.magFilter = kFilter;
  info.minFilter = kFilter;
  info.addressModeU = kSamplerAddressMode;
  info.addressModeV = kSamplerAddressMode;
  info.addressModeW = kSamplerAddressMode;
  info.anisotropyEnable = VK_FALSE;
  info.maxAnisotropy = 1.0f;
  info.borderColor = VK_BORDER_COLOR_FLOAT_TRANSPARENT_BLACK;
  info.compareEnable = VK_FALSE;
  info.mipmapMode = VK_SAMPLER_MIPMAP_MODE_LINEAR;
  info.mipLodBias = 0.0f;
  info.minLod = 0.0f;
  info.maxLod = 0.0f;
  return info;
}

VkDescriptorImageInfo VImage::makeDescriptorImageInfo(
    const VkImageLayout imageLayout) const {
  VkDescriptorImageInfo info{};
  info.sampler = sampler_;
  info.imageView = imageView_;
  info.imageLayout = imageLayout;
  return info;
}

VkWriteDescriptorSet VImage::makeWriteDescriptorSet(
    const VkDescriptorSet descriptorSet,
    const uint32_t binding,
    const VkDescriptorType descriptorType,
    const VkDescriptorImageInfo* const imageInfo) const {
  VkWriteDescriptorSet writeSet{};
  writeSet.sType = VK_STRUCTURE_TYPE_WRITE_DESCRIPTOR_SET;
  writeSet.pNext = nullptr;
  writeSet.dstSet = descriptorSet;
  writeSet.dstBinding = binding;
  writeSet.dstArrayElement = 0;
  writeSet.descriptorCount = 1;
  writeSet.descriptorType = descriptorType, writeSet.pImageInfo = imageInfo;
  writeSet.pBufferInfo = nullptr;
  writeSet.pTexelBufferView = nullptr;
  return writeSet;
}

void VImage::bind(
    const VkDescriptorSet descriptorSet,
    const uint32_t binding,
    const VkDescriptorType descriptorType,
    const VkImageLayout imageLayout) const {
  const auto descrImageInfo = makeDescriptorImageInfo(imageLayout);
  const auto writeDescrSet = makeWriteDescriptorSet(
      descriptorSet, binding, descriptorType, &descrImageInfo);
  vkUpdateDescriptorSets(context().device(), 1, &writeDescrSet, 0, nullptr);
}

void VImage::bindShaderRead(
    const VkDescriptorSet descriptorSet, const uint32_t binding) const {
  bind(
      descriptorSet,
      binding,
      VK_DESCRIPTOR_TYPE_COMBINED_IMAGE_SAMPLER,
      VK_IMAGE_LAYOUT_SHADER_READ_ONLY_OPTIMAL);
}

void VImage::bindStorageImage(
    const VkDescriptorSet descriptorSet, const uint32_t binding) const {
  bind(
      descriptorSet,
      binding,
      VK_DESCRIPTOR_TYPE_STORAGE_IMAGE,
      VK_IMAGE_LAYOUT_GENERAL);
}

void VImage::addImageMemoryBarrier(
    const VkCommandBuffer commandBuffer,
    const VkImageLayout newLayout) const {
  const VkImageLayout oldLayout = imageLayout_;
  if (oldLayout == newLayout) {
    return;
  }

  VkImageMemoryBarrier barrier{};
  barrier.sType = VK_STRUCTURE_TYPE_IMAGE_MEMORY_BARRIER;
  barrier.dstQueueFamilyIndex = VK_QUEUE_FAMILY_IGNORED;
  barrier.srcQueueFamilyIndex = VK_QUEUE_FAMILY_IGNORED;
  barrier.image = image_;
  barrier.newLayout = newLayout;
  barrier.oldLayout = oldLayout;
  barrier.subresourceRange.aspectMask = VK_IMAGE_ASPECT_COLOR_BIT;
  barrier.subresourceRange.levelCount = 1;
  barrier.subresourceRange.layerCount = 1;

  barrier.dstAccessMask = VK_ACCESS_SHADER_READ_BIT;
  barrier.srcAccessMask = VK_ACCESS_SHADER_WRITE_BIT;

  VkPipelineStageFlags srcStageMask = VK_PIPELINE_STAGE_COMPUTE_SHADER_BIT;
  VkPipelineStageFlags dstStageMask = VK_PIPELINE_STAGE_COMPUTE_SHADER_BIT;
  if (oldLayout == VK_IMAGE_LAYOUT_UNDEFINED &&
      newLayout == VK_IMAGE_LAYOUT_GENERAL) {
    barrier.srcAccessMask = 0;
    barrier.dstAccessMask = VK_ACCESS_SHADER_WRITE_BIT;
    srcStageMask = VK_PIPELINE_STAGE_TOP_OF_PIPE_BIT;
  } else if (
      oldLayout == VK_IMAGE_LAYOUT_GENERAL &&
      newLayout == VK_IMAGE_LAYOUT_SHADER_READ_ONLY_OPTIMAL) {
    barrier.srcAccessMask = VK_ACCESS_SHADER_WRITE_BIT;
    barrier.dstAccessMask = VK_ACCESS_SHADER_READ_BIT;
  } else if (
      oldLayout == VK_IMAGE_LAYOUT_SHADER_READ_ONLY_OPTIMAL &&
      newLayout == VK_IMAGE_LAYOUT_GENERAL) {
    barrier.srcAccessMask = VK_ACCESS_SHADER_READ_BIT;
    barrier.dstAccessMask = VK_ACCESS_SHADER_WRITE_BIT;
  } else {
    TORCH_INTERNAL_ASSERT(
        false, "Vulkan: Unsupported Vulkan Image Layout transition");
  }
  vkCmdPipelineBarrier(
      commandBuffer,
      srcStageMask,
      dstStageMask,
      0,
      0,
      nullptr,
      0,
      nullptr,
      1,
      &barrier);
  imageLayout_ = newLayout;
}

void VImage::addImageMemoryBarrierToGeneral(
    const VkCommandBuffer commandBuffer) const {
  addImageMemoryBarrier(commandBuffer, VK_IMAGE_LAYOUT_GENERAL);
}

void VImage::addImageMemoryBarrierToShaderRead(
    const VkCommandBuffer commandBuffer) const {
  addImageMemoryBarrier(
      commandBuffer, VK_IMAGE_LAYOUT_SHADER_READ_ONLY_OPTIMAL);
}

VkDescriptorSetLayoutBinding descriptorSetLayoutBinding(
    const uint32_t binding,
    const VkDescriptorType descriptorType) {
  return {binding, descriptorType, 1, VK_SHADER_STAGE_COMPUTE_BIT, nullptr};
}

void createDescriptorSetLayout(
    const VkDevice device,
    const VkDescriptorSetLayoutBinding* const bindings,
    const uint32_t bindingCount,
    VkDescriptorSetLayout* const setLayout) {
  VkDescriptorSetLayoutCreateInfo createInfo{};
  createInfo.sType = VK_STRUCTURE_TYPE_DESCRIPTOR_SET_LAYOUT_CREATE_INFO;
  createInfo.pNext = nullptr;
  createInfo.flags = 0;
  createInfo.bindingCount = bindingCount;
  createInfo.pBindings = bindings;
  VK_CHECK(
      vkCreateDescriptorSetLayout(device, &createInfo, nullptr, setLayout));
}

void createDescriptorPool(
    const VkDevice device,
    const VkDescriptorPoolSize* poolSizes,
    const uint32_t poolSizeCount,
    const uint32_t maxSets,
    VkDescriptorPool* const descriptorPool) {
  VkDescriptorPoolCreateInfo createInfo{};
  createInfo.sType = VK_STRUCTURE_TYPE_DESCRIPTOR_POOL_CREATE_INFO;
  createInfo.pNext = nullptr;
  createInfo.flags = 0;
  createInfo.maxSets = maxSets;
  createInfo.poolSizeCount = poolSizeCount;
  createInfo.pPoolSizes = poolSizes;
  VK_CHECK(
      vkCreateDescriptorPool(device, &createInfo, nullptr, descriptorPool));
}

void allocateDescriptorSet(
    const VkDevice device,
    const VkDescriptorPool descriptorPool,
    const VkDescriptorSetLayout* const descriptorSetLayout,
    VkDescriptorSet* const descriptorSet) {
  VkDescriptorSetAllocateInfo allocateInfo{};
  allocateInfo.sType = VK_STRUCTURE_TYPE_DESCRIPTOR_SET_ALLOCATE_INFO;
  allocateInfo.pNext = nullptr;
  allocateInfo.descriptorPool = descriptorPool;
  allocateInfo.descriptorSetCount = 1;
  allocateInfo.pSetLayouts = descriptorSetLayout;
  VK_CHECK(vkAllocateDescriptorSets(device, &allocateInfo, descriptorSet));
}

void createDescriptorSetLayoutSinglePool(
    const VkDevice device,
    const std::vector<VkDescriptorType>& descrTypes,
    VkDescriptorSetLayout* const descrSetLayout,
    VkDescriptorPool* const descrPool,
    VkDescriptorSet* const descrSet) {
  const auto size = descrTypes.size();
  std::vector<VkDescriptorSetLayoutBinding> bindings;
  std::vector<VkDescriptorPoolSize> poolSizes;
  uint32_t i = 0;
  for (const auto& descrType : descrTypes) {
    bindings.push_back(descriptorSetLayoutBinding(i, descrType));
    poolSizes.push_back(VkDescriptorPoolSize{descrType, 1});
    i++;
  }
  createDescriptorSetLayout(device, bindings.data(), size, descrSetLayout);
  createDescriptorPool(
      device, poolSizes.data(), size, 1 /* maxSets */, descrPool);
  allocateDescriptorSet(device, *descrPool, descrSetLayout, descrSet);
}

ComputeUnit::~ComputeUnit() {
  vkDestroyShaderModule(context().device(), computeShaderModule_, nullptr);
  vkDestroyPipelineLayout(context().device(), pipelineLayout_, nullptr);
  vkDestroyPipeline(context().device(), pipeline_, nullptr);
}

void ComputeUnit::createComputePipeline(
    const uint32_t* const code,
    const uint32_t codeSize,
    const VkPipelineCache pipelineCache,
    const VkDescriptorSetLayout descrSetLayout,
    const WorkGroupSize workGroupSize) {
  const auto device = context().device();
  VkShaderModuleCreateInfo createInfo{};
  createInfo.sType = VK_STRUCTURE_TYPE_SHADER_MODULE_CREATE_INFO;
  createInfo.pCode = code;
  createInfo.codeSize = codeSize;

  VK_CHECK(vkCreateShaderModule(
      device, &createInfo, nullptr, &computeShaderModule_));

  VkSpecializationMapEntry spMapEntries[3];
  {
    uint32_t offset = 0;
    size_t size = sizeof(WorkGroupSize::x);
    spMapEntries[0].constantID = 1;
    spMapEntries[0].offset = offset;
    spMapEntries[0].size = size;
    offset += size;
    size = sizeof(WorkGroupSize::y);
    spMapEntries[1].constantID = 2;
    spMapEntries[1].offset = offset;
    spMapEntries[1].size = size;
    offset += size;
    size = sizeof(WorkGroupSize::z);
    spMapEntries[2].constantID = 3;
    spMapEntries[2].offset = offset;
    spMapEntries[2].size = size;
  }
  VkSpecializationInfo spInfo;
  spInfo.mapEntryCount = 3;
  spInfo.pMapEntries = spMapEntries;
  spInfo.dataSize = sizeof(workGroupSize);
  spInfo.pData = &workGroupSize;

  VkPipelineShaderStageCreateInfo shaderStageCreateInfo{};
  shaderStageCreateInfo.sType =
      VK_STRUCTURE_TYPE_PIPELINE_SHADER_STAGE_CREATE_INFO;
  shaderStageCreateInfo.stage = VK_SHADER_STAGE_COMPUTE_BIT;
  shaderStageCreateInfo.module = computeShaderModule_;
  shaderStageCreateInfo.pName = "main";
  shaderStageCreateInfo.pSpecializationInfo = &spInfo;

  VkPipelineLayoutCreateInfo pipelineLayoutCreateInfo{};
  pipelineLayoutCreateInfo.sType =
      VK_STRUCTURE_TYPE_PIPELINE_LAYOUT_CREATE_INFO;
  pipelineLayoutCreateInfo.setLayoutCount = 1;
  pipelineLayoutCreateInfo.pSetLayouts = &descrSetLayout;

  VK_CHECK(vkCreatePipelineLayout(
      device, &pipelineLayoutCreateInfo, nullptr, &pipelineLayout_));

  VkComputePipelineCreateInfo pipelineCreateInfo{};
  pipelineCreateInfo.sType = VK_STRUCTURE_TYPE_COMPUTE_PIPELINE_CREATE_INFO;
  pipelineCreateInfo.stage = shaderStageCreateInfo;
  pipelineCreateInfo.layout = pipelineLayout_;

  VK_CHECK(vkCreateComputePipelines(
      device, pipelineCache, 1, &pipelineCreateInfo, nullptr, &pipeline_));
}

#ifdef USE_VULKAN_SHADERC_RUNTIME
void ComputeUnit::createComputePipelineCompile(
    const std::string& glslSrc,
    const VkPipelineCache pipelineCache,
    const VkDescriptorSetLayout& descrSetLayout,
    const WorkGroupSize workGroupSize) {
  shaderc::Compiler compiler{};
  shaderc::CompileOptions options[];
  options.SetGenerateDebugInfo();
  options.SetTargetEnvironment(
      shaderc_target_env_vulkan, shaderc_env_version_vulkan_1_0);
  options.SetForcedVersionProfile(450, shaderc_profile_core);
  const shaderc::SpvCompilationResult compilationResult = compiler.CompileGlslToSpv(
      glslSrc.c_str(),
      glslSrc.size(),
      shaderc_compute_shader,
      "vulkan_shader.comp",
      "main",
      options);
  const auto compilationStatus = compilationResult.GetCompilationStatus();
  TORCH_INTERNAL_ASSERT(
      compilationStatus == shaderc_compilation_status_success,
      "Shader compilation error: status:",
      compilationStatus,
      compilationResult.GetErrorMessage());
  const std::vector<uint32_t> shaderSpvCode(
      compilationResult.cbegin(), compilationResult.cend());
  const auto codeSizeBytes = 4 * shaderSpvCode.size();
  createComputePipeline(
      shaderSpvCode.data(),
      codeSizeBytes,
      pipelineCache,
      descrSetLayout,
      workGroupSize);
}
#endif

void ComputeUnit::createCommandBuffer(VkDescriptorSet& descriptorSet) {
  const auto device = context().device();
  VkCommandBufferAllocateInfo commandBufferAllocateInfo{};
  commandBufferAllocateInfo.sType =
      VK_STRUCTURE_TYPE_COMMAND_BUFFER_ALLOCATE_INFO;
  commandBufferAllocateInfo.commandPool = context().commandPool();
  commandBufferAllocateInfo.level = VK_COMMAND_BUFFER_LEVEL_PRIMARY;
  commandBufferAllocateInfo.commandBufferCount = 1;

  VK_CHECK(vkAllocateCommandBuffers(
      device, &commandBufferAllocateInfo, &commandBuffer_));

  VkCommandBufferBeginInfo beginInfo{};
  beginInfo.sType = VK_STRUCTURE_TYPE_COMMAND_BUFFER_BEGIN_INFO;
  beginInfo.flags = VK_COMMAND_BUFFER_USAGE_ONE_TIME_SUBMIT_BIT;
  VK_CHECK(vkBeginCommandBuffer(commandBuffer_, &beginInfo));

  vkCmdBindPipeline(commandBuffer_, VK_PIPELINE_BIND_POINT_COMPUTE, pipeline_);
  vkCmdBindDescriptorSets(
      commandBuffer_,
      VK_PIPELINE_BIND_POINT_COMPUTE,
      pipelineLayout_,
      0,
      1,
      &descriptorSet,
      0,
      nullptr);
}

void ComputeUnit::addMemoryBarrier(
    const VkPipelineStageFlags srcStageMask,
    const VkAccessFlags srcAccessMask,
    const VkPipelineStageFlags dstStageMask,
    const VkAccessFlags dstAccessMask) {
  VkMemoryBarrier barrier{};
  barrier.sType = VK_STRUCTURE_TYPE_MEMORY_BARRIER;
  barrier.pNext = nullptr;
  barrier.srcAccessMask = srcAccessMask;
  barrier.dstAccessMask = dstAccessMask;
  vkCmdPipelineBarrier(
      commandBuffer_,
      srcStageMask,
      dstStageMask,
      0,
      1,
      &barrier,
      0,
      nullptr,
      0,
      nullptr);
}

void ComputeUnit::dispatchCommandBuffer(
    const uint32_t groupCountX,
    const uint32_t groupCountY,
    const uint32_t groupCountZ) {
  vkCmdDispatch(commandBuffer_, groupCountX, groupCountY, groupCountZ);
}

void ComputeUnit::endCommandBuffer() {
  VK_CHECK(vkEndCommandBuffer(commandBuffer_));
}

void ComputeUnit::dispatchCommandBuffer(
    const uint32_t gridX,
    const uint32_t gridY,
    const uint32_t gridZ,
    const WorkGroupSize workGroupSize) {
  dispatchCommandBuffer(
      UP_DIV(gridX, workGroupSize.x),
      UP_DIV(gridY, workGroupSize.y),
      UP_DIV(gridZ, workGroupSize.z));
}

void ComputeUnit::submitAndWaitCommandBuffer() {
  VkSubmitInfo submitInfo{};
  submitInfo.sType = VK_STRUCTURE_TYPE_SUBMIT_INFO;
  submitInfo.commandBufferCount = 1;
  submitInfo.pCommandBuffers = &commandBuffer_;

  VkFence fence{};
  VkFenceCreateInfo fenceCreateInfo{};
  fenceCreateInfo.sType = VK_STRUCTURE_TYPE_FENCE_CREATE_INFO;
  fenceCreateInfo.flags = 0;
  VK_CHECK(vkCreateFence(context().device(), &fenceCreateInfo, NULL, &fence))

  VK_CHECK(vkQueueSubmit(context().queue(), 1, &submitInfo, fence));
  vkWaitForFences(context().device(), 1, &fence, VK_TRUE, kFenceTimeoutNanos);

  vkDestroyFence(context().device(), fence, NULL);
}

VBuffer makeUniformConstBuffer(const void* const ptr, const VkDeviceSize size) {
  VBuffer constBuffer = VBuffer::makeUniformBuffer(size);
  constBuffer.copy_from_host_to_device(ptr, size);
  return constBuffer;
}

ComputeUnitFactory::ComputeUnitFactory(const VkDevice device)
    : device_(device) {
  VkPipelineCacheCreateInfo createInfo{};
  createInfo.sType = VK_STRUCTURE_TYPE_PIPELINE_CACHE_CREATE_INFO;
  createInfo.pNext = nullptr;
  createInfo.flags = 0;
  createInfo.initialDataSize = 0;
  createInfo.pInitialData = nullptr;
  VK_CHECK(vkCreatePipelineCache(
      device_, &createInfo, nullptr /* allocator */, &pipelineCache_));
}

ComputeUnitFactory::~ComputeUnitFactory() {
  vkDestroyPipelineCache(device_, pipelineCache_, nullptr /* allocator */);
}

std::string ComputeUnitFactory::getCacheKey(
    const char* const key,
    const WorkGroupSize workGroupSize) {
  std::stringstream ss;
  ss << key << ':' << workGroupSize.x << ':' << workGroupSize.y << ':'
     << workGroupSize.z;
  return ss.str();
}

ComputeUnit& ComputeUnitFactory::get(
    const std::string& cacheKey,
    const std::function<std::shared_ptr<ComputeUnit>()> factoryFn) {
  const auto it = computeUnits_.find(cacheKey);
  if (it != computeUnits_.end()) {
    return *(it->second.get());
  }
  auto computeUnit = factoryFn();
  computeUnits_.insert(std::make_pair(cacheKey, computeUnit));
  return *(computeUnit.get());
}

#ifdef USE_VULKAN_SHADERC_RUNTIME
ComputeUnit& ComputeUnitFactory::get(
    const char* const key,
    const char* const glslSrc,
    const VkDescriptorSetLayout descrSetLayout,
    const WorkGroupSize workGroupSize) {
  return get(
      getCacheKey(key, workGroupSize),
      [glslSrc,
       pipelineCache = pipelineCache_,
       descrSetLayout,
       workGroupSize]() {
        return std::make_shared<ComputeUnit>(
            glslSrc, pipelineCache, descrSetLayout, workGroupSize);
      });
}
#else
ComputeUnit& ComputeUnitFactory::get(
    const char* const key,
    const uint32_t* const code,
    const uint32_t codeSize,
    const VkDescriptorSetLayout descrSetLayout,
    const WorkGroupSize workGroupSize) {
  return get(
      getCacheKey(key, workGroupSize),
      [code,
       codeSize,
       pipelineCache = pipelineCache_,
       descrSetLayout,
       workGroupSize]() {
        return std::make_shared<ComputeUnit>(
            code, codeSize, pipelineCache, descrSetLayout, workGroupSize);
      });
}
#endif

// VBuffer <-> VImage
void copy_buffer_to_image(const VBuffer& buffer, VImage& image) {
  const auto device = context().device();
  const auto physicalDevice = context().physicalDevice();
  struct ConstBlock {
    int32_t w;
    int32_t h;
  };
<<<<<<< HEAD
  ConstBlock constBlock{static_cast<int32_t>(image.w()),
                        static_cast<int32_t>(image.h())};
=======
  const ConstBlock constBlock{image.w(), image.h()};
>>>>>>> a0326d16
  VBuffer constBuffer =
      makeUniformConstBuffer(&constBlock, sizeof(constBlock));

  VkDescriptorSetLayout descrSetLayout{};
  VkDescriptorSetLayoutBinding bindings[] = {
      descriptorSetLayoutBinding(0, VK_DESCRIPTOR_TYPE_STORAGE_IMAGE),
      descriptorSetLayoutBinding(1, VK_DESCRIPTOR_TYPE_STORAGE_BUFFER),
      descriptorSetLayoutBinding(2, VK_DESCRIPTOR_TYPE_UNIFORM_BUFFER)};
  createDescriptorSetLayout(
      device, bindings, 3 /* bindingsCount */, &descrSetLayout);

  VkDescriptorPool descrPool{};
  VkDescriptorPoolSize poolSizes[] = {{VK_DESCRIPTOR_TYPE_STORAGE_IMAGE, 1},
                                      {VK_DESCRIPTOR_TYPE_STORAGE_BUFFER, 1},
                                      {VK_DESCRIPTOR_TYPE_UNIFORM_BUFFER, 1}};
  createDescriptorPool(
      device, poolSizes, 3 /* poolSizeCount */, 1 /* maxSets */, &descrPool);

  VkDescriptorSet descrSet{};
  allocateDescriptorSet(device, descrPool, &descrSetLayout, &descrSet);

  image.bindStorageImage(descrSet, 0);
  buffer.bind(descrSet, 1);
  constBuffer.bind(descrSet, 2);
  WorkGroupSize workGroupSize{8, 8, 1};

  auto& computeUnit = context().computeUnitFactory().get(
      GLSL_SPV(nchw_to_image), descrSetLayout, workGroupSize);
  computeUnit.createCommandBuffer(descrSet);

  image.addImageMemoryBarrierToGeneral(computeUnit.commandBuffer());
  buffer.addBufferMemoryBarrier(
      computeUnit.commandBuffer(), 0, buffer.sizeBytes());
  computeUnit.addMemoryBarrier(
      VK_PIPELINE_STAGE_HOST_BIT,
      VK_ACCESS_HOST_WRITE_BIT,
      VK_PIPELINE_STAGE_COMPUTE_SHADER_BIT,
      VK_ACCESS_SHADER_READ_BIT);
  computeUnit.dispatchCommandBuffer(
      image.w(), image.h(), image.d(), workGroupSize);
  computeUnit.endCommandBuffer();
  computeUnit.submitAndWaitCommandBuffer();

  vkDestroyDescriptorPool(device, descrPool, nullptr);
  vkDestroyDescriptorSetLayout(device, descrSetLayout, nullptr);
}

void copy_image_to_buffer(
    const VImage& image,
    VBuffer& buffer,
    bool addBufferMemoryBarrierForHost) {
  const auto device = context().device();
  const auto physicalDevice = context().physicalDevice();
  TORCH_INTERNAL_ASSERT(
      buffer.sizeBytes() >= image.capacityBytes(),
      "VulkanBuffer's capacity is less than VulkanImage capacity to copy from");
  struct ConstBlock {
    int32_t w;
    int32_t h;
  };
<<<<<<< HEAD
  ConstBlock constBlock{static_cast<int32_t>(image.w()),
                        static_cast<int32_t>(image.h())};
=======
  const ConstBlock constBlock{image.w(), image.h()};
>>>>>>> a0326d16
  VBuffer constBuffer =
      makeUniformConstBuffer(&constBlock, sizeof(constBlock));

  VkDescriptorSetLayout descrSetLayout{};
  const VkDescriptorSetLayoutBinding bindings[] = {
      descriptorSetLayoutBinding(0, VK_DESCRIPTOR_TYPE_COMBINED_IMAGE_SAMPLER),
      descriptorSetLayoutBinding(1, VK_DESCRIPTOR_TYPE_STORAGE_BUFFER),
      descriptorSetLayoutBinding(2, VK_DESCRIPTOR_TYPE_UNIFORM_BUFFER)};
  createDescriptorSetLayout(
      device, bindings, 3 /* bindingsCount */, &descrSetLayout);

  VkDescriptorPool descrPool{};
  const VkDescriptorPoolSize poolSizes[] = {
      {VK_DESCRIPTOR_TYPE_COMBINED_IMAGE_SAMPLER, 1},
      {VK_DESCRIPTOR_TYPE_STORAGE_BUFFER, 1},
      {VK_DESCRIPTOR_TYPE_UNIFORM_BUFFER, 1}};
  createDescriptorPool(
      device, poolSizes, 3 /* poolSizeCount */, 1 /* maxSets */, &descrPool);

  VkDescriptorSet descrSet{};
  allocateDescriptorSet(device, descrPool, &descrSetLayout, &descrSet);

  image.bindShaderRead(descrSet, 0);
  buffer.bind(descrSet, 1);
  constBuffer.bind(descrSet, 2);

  const WorkGroupSize workGroupSize{8, 8, 1};
  auto& computeUnit = context().computeUnitFactory().get(
      GLSL_SPV(image_to_nchw), descrSetLayout, workGroupSize);

  computeUnit.createCommandBuffer(descrSet);
  image.addImageMemoryBarrierToShaderRead(computeUnit.commandBuffer());
  computeUnit.dispatchCommandBuffer(
      image.w(), image.h(), image.d(), workGroupSize);

  if (addBufferMemoryBarrierForHost) {
    computeUnit.addMemoryBarrier(
        VK_PIPELINE_STAGE_COMPUTE_SHADER_BIT,
        VK_ACCESS_SHADER_WRITE_BIT,
        VK_PIPELINE_STAGE_HOST_BIT,
        VK_ACCESS_HOST_READ_BIT);
  }
  computeUnit.endCommandBuffer();
  computeUnit.submitAndWaitCommandBuffer();

  vkDestroyDescriptorPool(device, descrPool, nullptr);
  vkDestroyDescriptorSetLayout(device, descrSetLayout, nullptr);
} // VBuffer <-> VImage

// VulkanTensor

class VulkanTensor::Impl final {
 public:
  explicit Impl(std::vector<int64_t> sizes)
      : sizes_(std::move(sizes)),
        strides_(std::vector<int64_t>(sizes_.size())),
        numel_(std::accumulate(
            std::begin(sizes_),
            std::end(sizes_),
            1,
            std::multiplies<int64_t>())) {
    TORCH_CHECK(
        initVulkanContextOnce(), "Vulkan Failed to create Vulkan Context");
  }

  std::vector<int64_t> sizes() const {
    return sizes_;
  }

  std::vector<int64_t> strides() const {
    return strides_;
  }

  inline int64_t dim() const {
    return sizes_.size();
  }

  inline int64_t numel() const {
    return numel_;
  }

  inline bool has_buffer() const {
    return static_cast<bool>(buffer_);
  }

  inline VBuffer* buffer() {
    return buffer_.get();
  }

  const VBuffer* buffer() const {
    return buffer_.get();
  }

  inline bool can_be_image() const {
    return dim() <= 4;
  }

  inline bool has_image() const {
    return static_cast<bool>(image_);
  }

  inline bool has_storage() {
    return has_buffer();
  }

  ImageSizes imageSizes_W_H_NC4() {
    TORCH_INTERNAL_ASSERT(
        can_be_image(),
        "Vulkan: Only Tensors with dim <= 4 can be represented as Vulkam Image");
    auto d = dim();
    uint32_t wd = 1;
    uint32_t hd = 1;
    uint32_t dd = 1;
    if (d == 4) {
      wd = sizes_[3];
      hd = sizes_[2];
      dd = sizes_[1] * sizes_[0];
    } else if (d == 3) {
      wd = sizes_[2];
      hd = sizes_[1];
      dd = sizes_[0];
    } else if (d == 2) {
      wd = sizes_[1];
      hd = sizes_[0];
    } else if (d == 1) {
      wd = sizes_[0];
    }

    return {{wd, hd, UP_DIV(dd, 4)}, {wd, hd, dd}};
  }

  VImage* image(const c10::optional<ImageSizes> imageSizes = c10::nullopt) {
    if (image_) {
      return image_.get();
    }

    if (imageSizes.has_value()) {
      image_ = std::make_unique<VImage>(*imageSizes);
      return image_.get();
    }

    image_ = std::make_unique<VImage>(imageSizes_W_H_NC4());
    if (buffer_) {
      copy_buffer_to_image(*buffer_, *image_);
    }
    return image_.get();
  }

  const VImage* image(
      c10::optional<ImageSizes> imageSizes = c10::nullopt) const {
    return const_cast<VulkanTensor::Impl*>(this)->image(imageSizes);
  }

  void allocate_storage() {
    auto bufferSize = sizeof(float) * numel_;
    // alignment to be able to copy between image and buffer
    const auto d = dim();
    if (d == 4) {
      bufferSize = sizeof(float) * ALIGN_UP4(sizes_[0] * sizes_[1]) *
          sizes_[2] * sizes_[3];
    } else if (d == 3) {
      bufferSize = sizeof(float) * ALIGN_UP4(sizes_[0]) * sizes_[1] * sizes_[2];
    } else if (d == 2) {
      bufferSize = sizeof(float) * 4 * sizes_[0] * sizes_[1];
    } else if (d == 1) {
      bufferSize = sizeof(float) * 4 * sizes_[0];
    }
    buffer_ = std::make_unique<VBuffer>(bufferSize);
  }

  void set_data_from_host(const float* const inputData) {
    if (!has_storage()) {
      allocate_storage();
    }
    buffer_->copy_from_host_to_device(
        (const void*)inputData, sizeof(float) * numel_);
  }

  void copy_data_to_host(float* const outputData) const {
    if (has_image()) {
      copy_image_to_buffer(
          *image(),
          *(const_cast<VBuffer*>(buffer())),
          true /* memory barrier for host memory map */);
    }
    buffer_->copy_from_device_to_host(outputData, sizeof(float) * numel_);
  }

 private:
  std::vector<int64_t> sizes_;
  std::vector<int64_t> strides_;
  int64_t numel_;
  std::unique_ptr<VBuffer> buffer_;
  std::unique_ptr<VImage> image_;
};

std::shared_ptr<VulkanTensor::Impl> VulkanTensor::impl() {
  return impl_;
}

std::shared_ptr<const VulkanTensor::Impl> VulkanTensor::impl() const {
  return impl_;
}

std::vector<int64_t> VulkanTensor::sizes() const {
  return impl()->sizes();
}

std::vector<int64_t> VulkanTensor::strides() const {
  return impl()->strides();
}

int64_t VulkanTensor::dim() const {
  return impl()->dim();
}

int64_t VulkanTensor::numel() const {
  return impl()->numel();
}

bool VulkanTensor::has_storage() const {
  return impl()->has_buffer();
}

void VulkanTensor::allocate_storage() {
  impl()->allocate_storage();
}

void VulkanTensor::set_data_from_host(const float* const inputData) {
  impl()->set_data_from_host(inputData);
}

void VulkanTensor::copy_data_to_host(float* const outputData) const {
  impl()->copy_data_to_host(outputData);
}

bool VulkanTensor::has_buffer() const {
  return impl()->has_buffer();
}

VBuffer* VulkanTensor::buffer() {
  return impl()->buffer();
}

const VBuffer* VulkanTensor::buffer() const {
  return impl()->buffer();
}

bool VulkanTensor::can_be_image() const {
  return impl()->can_be_image();
}

bool VulkanTensor::has_image() const {
  return impl()->has_image();
}

VImage* VulkanTensor::image(const c10::optional<ImageSizes> imageSizes) {
  return impl()->image(imageSizes);
}

const VImage* VulkanTensor::image(const c10::optional<ImageSizes> imageSizes) const {
  return impl()->image(imageSizes);
}

VulkanTensor::VulkanTensor(std::vector<int64_t> sizes)
    : impl_(std::make_shared<Impl>(std::move(sizes))) {}

std::ostream& operator<<(std::ostream& s, const ImageSize& imageSize) {
  s << "ImageSize{" << imageSize[0] << ", " << imageSize[1] << ", "
    << imageSize[2] << "}";
  return s;
}
std::ostream& operator<<(std::ostream& s, const ImageSizes& imageSizes) {
  s << "ImageSizes{imageSize:" << imageSizes.imageSize
    << ", dataSize:" << imageSizes.dataSize << "}";
  return s;
}

std::ostream& operator<<(std::ostream& s, const WorkGroupSize& workGroupSize) {
  s << "WorkGroupSize{" << workGroupSize.x << " " << workGroupSize.y << " "
    << workGroupSize.z << "}";
  return s;
}

} // namespace detail
} // namespace vulkan
} // namespace native
} // namespace at<|MERGE_RESOLUTION|>--- conflicted
+++ resolved
@@ -992,12 +992,8 @@
     int32_t w;
     int32_t h;
   };
-<<<<<<< HEAD
-  ConstBlock constBlock{static_cast<int32_t>(image.w()),
-                        static_cast<int32_t>(image.h())};
-=======
-  const ConstBlock constBlock{image.w(), image.h()};
->>>>>>> a0326d16
+  const ConstBlock constBlock{static_cast<int32_t>(image.w()),
+                              static_cast<int32_t>(image.h())};
   VBuffer constBuffer =
       makeUniformConstBuffer(&constBlock, sizeof(constBlock));
 
@@ -1058,12 +1054,8 @@
     int32_t w;
     int32_t h;
   };
-<<<<<<< HEAD
-  ConstBlock constBlock{static_cast<int32_t>(image.w()),
-                        static_cast<int32_t>(image.h())};
-=======
-  const ConstBlock constBlock{image.w(), image.h()};
->>>>>>> a0326d16
+  const ConstBlock constBlock{static_cast<int32_t>(image.w()),
+                              static_cast<int32_t>(image.h())};
   VBuffer constBuffer =
       makeUniformConstBuffer(&constBlock, sizeof(constBlock));
 
