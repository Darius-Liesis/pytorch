--- conflicted
+++ resolved
@@ -1,11 +1,7 @@
 #include <ATen/native/vulkan/VulkanAten.h>
 #include <ATen/ATen.h>
 #include <ATen/Config.h>
-<<<<<<< HEAD
-=======
-#include <ATen/NativeFunctions.h>
 #include <ATen/native/Pool.h>
->>>>>>> bcab2d68
 #include <ATen/native/UpSample.h>
 #include <ATen/native/utils/ParamUtils.h>
 #include <ATen/native/vulkan/Vulkan.h>
@@ -87,13 +83,7 @@
   const auto ow = outputSizes[1];
   const float height_scale = compute_scales_value<float>(scales_h, ih, oh);
   const float width_scale = compute_scales_value<float>(scales_w, iw, ow);
-<<<<<<< HEAD
-  VulkanTensor output = VulkanTensor{{in, ic, oh, ow}};
-  output.allocate_storage();
-=======
-  Tensor output = empty_vulkan({in, ic, oh, ow}, input.options(), {});
-  VulkanTensor& y = vtensor_from_vulkan(output);
->>>>>>> bcab2d68
+  VulkanTensor output{{in, ic, oh, ow}};
   vulkan::detail::upsample_nearest2d(
       output, x, ih, iw, oh, ow, in, ic, height_scale, width_scale);
   return new_with_vtensor_vulkan(std::move(output), input.options());
@@ -103,36 +93,26 @@
   TORCH_INTERNAL_ASSERT(
       input.dim() == 4,
       "vulkan_adaptive_avg_pool2d expects 4-dimensional input");
-  auto& x = vtensor_from_vulkan(input);
-  auto inputSize = input.sizes();
-  auto in = inputSize[0];
-  auto ic = inputSize[1];
-  auto ih = inputSize[2];
-  auto iw = inputSize[3];
-
-  auto oh = outputSize[0];
-  auto ow = outputSize[1];
-<<<<<<< HEAD
+  const auto& x = vtensor_from_vulkan(input);
+  const auto inputSize = input.sizes();
+  const auto in = inputSize[0];
+  const auto ic = inputSize[1];
+  const auto ih = inputSize[2];
+  const auto iw = inputSize[3];
+
+  const auto oh = outputSize[0];
+  const auto ow = outputSize[1];
   VulkanTensor output{{in, ic, oh, ow}};
-  output.allocate_storage();
   vulkan::detail::adaptive_avg_pool2d(output, x, ih, iw, oh, ow, in, ic);
   return new_with_vtensor_vulkan(std::move(output), input.options());
 }
 
-Tensor add(const Tensor& self, const Tensor& other, const Scalar alpha) {
-=======
-  Tensor output = empty_vulkan({in, ic, oh, ow}, input.options(), {});
-  VulkanTensor& y = vtensor_from_vulkan(output);
-  vulkan::detail::adaptive_avg_pool2d(y, x, ih, iw, oh, ow, in, ic);
-  return output;
-}
-
-at::Tensor vulkan_max_pool2d(
+Tensor max_pool2d(
     const at::Tensor& self,
-    IntArrayRef kernel_size,
-    IntArrayRef stride,
-    IntArrayRef padding,
-    IntArrayRef dilation,
+    const IntArrayRef kernel_size,
+    const IntArrayRef stride,
+    const IntArrayRef padding,
+    const IntArrayRef dilation,
     bool ceil_mode) {
   TORCH_CHECK(
       kernel_size.size() == 1 || kernel_size.size() == 2,
@@ -213,14 +193,13 @@
   return new_with_vtensor_vulkan(std::move(y), self.options());
 }
 
-at::Tensor vulkan_reshape(at::Tensor const& input, IntArrayRef shape) {
+Tensor reshape(at::Tensor const& input, IntArrayRef shape) {
   return new_with_vtensor_vulkan(
       vulkan::detail::reshape_copy(vtensor_from_vulkan(input), shape.vec()),
       input.options());
 }
 
-Tensor vulkan_add(const Tensor& self, const Tensor& other, const Scalar alpha) {
->>>>>>> bcab2d68
+Tensor add(const Tensor& self, const Tensor& other, const Scalar alpha) {
   auto xt = self.is_vulkan() ? self : self.vulkan();
   const auto& x = vtensor_from_vulkan(xt);
   auto yt = other.is_vulkan() ? other : other.vulkan();
@@ -235,7 +214,7 @@
 Tensor convolution(
     const Tensor& input, // Vulkan
     const Tensor& weight, // CPU
-    const Tensor& bias, // CPU
+    const c10::optional<Tensor>& bias, // CPU
     const IntArrayRef stride,
     const IntArrayRef padding,
     const IntArrayRef dilation,
@@ -260,80 +239,13 @@
       voutput,
       vinput,
       weight.data_ptr<float>(),
-      bias.defined() ? c10::make_optional<const float*>(bias.data_ptr<float>())
+      (bias.has_value() && bias->defined()) ? c10::make_optional<const float*>(bias->data_ptr<float>())
                      : c10::nullopt,
       params);
   return new_with_vtensor_vulkan(std::move(voutput), input.options());
 }
 
-<<<<<<< HEAD
 Tensor addmm(
-=======
-at::Tensor vulkan_convolution_prepack_weights(const at::Tensor& weight) {
-  const auto wsizes = weight.sizes();
-  TORCH_INTERNAL_ASSERT(
-      wsizes.size() == 4,
-      "vulkan_convolution_prepack_weights: Expected 4-dimensional weight");
-
-  const int64_t OC = wsizes[0];
-  const int64_t C = wsizes[1];
-  const int64_t KH = wsizes[2];
-  const int64_t KW = wsizes[3];
-  VulkanTensor voutput =
-      VulkanTensor{{UP_DIV(OC, 4), UP_DIV(C, 4), KH * KW, 16}};
-
-  vulkan::detail::conv2d_prepack_weights(
-      voutput, weight.data_ptr<float>(), OC, C, KH, KW);
-  return new_with_vtensor_vulkan(
-      std::move(voutput), at::device(at::kVulkan).dtype(at::kFloat));
-}
-
-at::Tensor vulkan_convolution_prepacked(
-    const at::Tensor& input, // Vulkan
-    const IntArrayRef weightSizes,
-    const at::Tensor& weight_prepacked_vulkan, // Vulkan
-    const c10::optional<at::Tensor>& bias, // Vulkan|CPU
-    const IntArrayRef padding,
-    const IntArrayRef stride,
-    const IntArrayRef dilation,
-    const int64_t groups,
-    const float output_min,
-    const float output_max) {
-  TORCH_INTERNAL_ASSERT(
-      input.dim() == 4, "vulkan_convolution: Expected 4-dimensional input");
-  TORCH_INTERNAL_ASSERT(
-      weight_prepacked_vulkan.dim() == 4,
-      "vulkan_convolution: Expected 4-dimensional weight");
-  vulkan::Conv2DParams params{
-      input.sizes(), weightSizes, padding, stride, dilation, groups};
-  TORCH_INTERNAL_ASSERT(
-      groups == 1 || groups == params.C,
-      "vulkan_convolution: only nogroup or depthwise convolutions supported");
-  const VulkanTensor& vinput = vtensor_from_vulkan(input);
-  const VulkanTensor& vweight = vtensor_from_vulkan(weight_prepacked_vulkan);
-  VulkanTensor voutput =
-      VulkanTensor{{params.N, params.OC, params.OH, params.OW}};
-  const bool hasBias = bias.has_value() && bias->defined();
-  if (hasBias && bias->is_vulkan()) {
-    const VulkanTensor& vbias = vtensor_from_vulkan(*bias);
-    vulkan::detail::conv2d(
-        voutput, vinput, vweight, vbias, params, output_min, output_max);
-  } else {
-    vulkan::detail::conv2d(
-        voutput,
-        vinput,
-        vweight,
-        hasBias ? c10::make_optional<const float*>((*bias).data_ptr<float>())
-                : c10::nullopt,
-        params,
-        output_min,
-        output_max);
-  }
-  return new_with_vtensor_vulkan(std::move(voutput), input.options());
-}
-
-Tensor vulkan_addmm(
->>>>>>> bcab2d68
     const Tensor& self,
     const Tensor& mat1,
     const Tensor& mat2,
@@ -432,6 +344,8 @@
   m.impl(
       "_adaptive_avg_pool2d",
       TORCH_FN(at::native::vulkan::aten::adaptive_avg_pool2d));
+  m.impl("max_pool2d", TORCH_FN(at::native::vulkan::aten::max_pool2d));
+  m.impl("reshape", TORCH_FN(at::native::vulkan::aten::reshape));
   m.impl_UNBOXED(
       "convolution_overrideable", at::native::vulkan::aten::convolution);
   m.impl_UNBOXED("hardtanh_", at::native::vulkan::aten::hardtanh_);
