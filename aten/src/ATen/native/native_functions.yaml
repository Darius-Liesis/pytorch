--- conflicted
+++ resolved
@@ -242,7 +242,14 @@
 
 - func: angle.out(Tensor self, *, Tensor(a!) out) -> Tensor(a!)
 
-<<<<<<< HEAD
+- func: view_as_real(Tensor(a) self) -> Tensor(a)
+  use_c10_dispatcher: full
+  variants: function
+
+- func: view_as_complex(Tensor(a) self) -> Tensor(a)
+  use_c10_dispatcher: full
+  variants: function
+
 - func: sgn(Tensor self) -> Tensor
   use_c10_dispatcher: full
   variants: function, method
@@ -254,17 +261,6 @@
   dispatch:
     CPU: sgn_out
     CUDA: sgn_out
-
-- func: real(Tensor self) -> Tensor
-=======
-- func: view_as_real(Tensor(a) self) -> Tensor(a)
-  use_c10_dispatcher: full
-  variants: function
-
-- func: view_as_complex(Tensor(a) self) -> Tensor(a)
->>>>>>> e324ea85
-  use_c10_dispatcher: full
-  variants: function
 
 - func: real(Tensor(a) self) -> Tensor(a)
   use_c10_dispatcher: full
@@ -2476,7 +2472,7 @@
 - func: silu(Tensor self) -> Tensor
   use_c10_dispatcher: full
   python_module: nn
-  
+
 - func: silu_(Tensor(a!) self) -> Tensor(a!)
   python_module: nn
 
