--- conflicted
+++ resolved
@@ -560,26 +560,6 @@
 
 #elif defined(THC_REAL_IS_HALF)
 
-<<<<<<< HEAD
-=======
-#if CUDA_VERSION < 9010 && !defined(__HIP_PLATFORM_HCC__)
-  // Currently no HgemmBatched in Cublas
-  for (int64_t i = 0; i < num_batches; ++i) {
-    THCudaBlas_Hgemm(
-        state,
-        transpose_batch1,
-        transpose_batch2,
-        result_->size(transpose_result ? 2 : 1),
-        result_->size(transpose_result ? 1 : 2),
-        batch1_->size(transpose_result ? 1 : 2),
-        alpha,
-        THCTensor_(data)(state, batch1_) + i * batch1_->stride(0), lda,
-        THCTensor_(data)(state, batch2_) + i * batch2_->stride(0), ldb,
-        beta,
-        THCTensor_(data)(state, result_) + i * result_->stride(0), ldc);
-  }
-#else
->>>>>>> 8197dfcc
 #ifndef __HIP_PLATFORM_HCC__
   cudaDeviceProp* prop = at::cuda::getCurrentDeviceProperties();
   if (prop->major >= 5){
