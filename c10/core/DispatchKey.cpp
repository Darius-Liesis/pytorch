#include <c10/core/DispatchKey.h>

namespace c10 {

const char* toString(DispatchKey t) {
  switch (t) {
    case DispatchKey::Undefined:
      return "Undefined";

    case DispatchKey::CPU:
      return "CPU";
    case DispatchKey::CUDA:
      return "CUDA";
    case DispatchKey::HIP:
      return "HIP";
    case DispatchKey::FPGA:
      return "FPGA";
    case DispatchKey::MSNPU:
      return "MSNPU";
    case DispatchKey::XLA:
      return "XLA";
    case DispatchKey::Vulkan:
      return "Vulkan";

    case DispatchKey::MKLDNN:
      return "MKLDNN";
    case DispatchKey::OpenGL:
      return "OpenGL";
    case DispatchKey::OpenCL:
      return "OpenCL";
    case DispatchKey::IDEEP:
      return "IDEEP";

    case DispatchKey::QuantizedCPU:
      return "QuantizedCPU";
    case DispatchKey::QuantizedCUDA:
      return "QuantizedCUDA";

    case DispatchKey::ComplexCPU:
      return "ComplexCPU";
    case DispatchKey::ComplexCUDA:
      return "ComplexCUDA";

    case DispatchKey::CustomRNGKeyId:
      return "CustomRNGKeyId";

    case DispatchKey::MkldnnCPU:
      return "MkldnnCPU";
    case DispatchKey::SparseCPU:
      return "SparseCPU";
    case DispatchKey::SparseCUDA:
      return "SparseCUDA";
    case DispatchKey::SparseHIP:
      return "SparseHIP";

    case DispatchKey::PrivateUse1:
      return "PrivateUse1";
    case DispatchKey::PrivateUse2:
      return "PrivateUse2";
    case DispatchKey::PrivateUse3:
      return "PrivateUse3";

    case DispatchKey::Meta:
      return "Meta";

    case DispatchKey::BackendSelect:
      return "BackendSelect";
<<<<<<< HEAD

=======
    case DispatchKey::Batched:
      return "Batched";
    case DispatchKey::TESTING_ONLY_GenericMode:
      return "TESTING_ONLY_GenericMode";
    case DispatchKey::Autocast:
      return "Autocast";
    case DispatchKey::TESTING_ONLY_GenericWrapper:
      return "TESTING_ONLY_GenericWrapper";
>>>>>>> 82180937
    case DispatchKey::Named:
      return "Named";

    case DispatchKey::Autograd:
      return "Autograd";

    case DispatchKey::Profiler:
      return "Profiler";

    case DispatchKey::Tracer:
      return "Tracer";

    case DispatchKey::XLAPreAutograd:
      return "XLAPreAutograd";

    case DispatchKey::Autocast:
      return "Autocast";

    case DispatchKey::PrivateUse1_PreAutograd:
      return "PrivateUse1_PreAutograd";
    case DispatchKey::PrivateUse2_PreAutograd:
      return "PrivateUse2_PreAutograd";
    case DispatchKey::PrivateUse3_PreAutograd:
      return "PrivateUse3_PreAutograd";

    case DispatchKey::Batched:
      return "Batched";

    case DispatchKey::TESTING_ONLY_GenericWrapper:
      return "TESTING_ONLY_GenericWrapper";

    case DispatchKey::TESTING_ONLY_GenericMode:
      return "TESTING_ONLY_GenericMode";

    default:
      return "UNKNOWN_TENSOR_TYPE_ID";
  }
}

std::ostream& operator<<(std::ostream& str, DispatchKey rhs) {
  return str << toString(rhs);
}

} // namespace c10<|MERGE_RESOLUTION|>--- conflicted
+++ resolved
@@ -65,26 +65,11 @@
 
     case DispatchKey::BackendSelect:
       return "BackendSelect";
-<<<<<<< HEAD
-
-=======
-    case DispatchKey::Batched:
-      return "Batched";
-    case DispatchKey::TESTING_ONLY_GenericMode:
-      return "TESTING_ONLY_GenericMode";
-    case DispatchKey::Autocast:
-      return "Autocast";
-    case DispatchKey::TESTING_ONLY_GenericWrapper:
-      return "TESTING_ONLY_GenericWrapper";
->>>>>>> 82180937
     case DispatchKey::Named:
       return "Named";
 
     case DispatchKey::Autograd:
       return "Autograd";
-
-    case DispatchKey::Profiler:
-      return "Profiler";
 
     case DispatchKey::Tracer:
       return "Tracer";
