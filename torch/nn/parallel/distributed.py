--- conflicted
+++ resolved
@@ -680,30 +680,12 @@
             >>> ddp._register_comm_hook(state = None, hook = noop)
 
         Example::
-<<<<<<< HEAD
-            Below is an example of a simple allreduce hook.
-
-            >>> def allreduce(state: object, bucket: dist._GradBucket): -> torch._C.Future
-            >>>     tensors = [t / process_group.world_size for t in bucket.get_tensors()]
-            >>>     work = process_group.allreduce(tensors)
-            >>>     return work.get_future()
-
-            >>> ddp._register_comm_hook(state = None, hook = allreduce)
-
-        Example::
             Below is an example of a Parallel SGD algorithm where gradients are encoded before
             allreduce, and then decoded after allreduce.
 
-            >>> def encode_and_decode(state: object, bucket: dist._GradBucket): -> torch._C.Future
+            >>> def encode_and_decode(state: object, bucket: dist._GradBucket): -> torch.futures.Future
             >>>     tensors = [t / process_group.world_size for t in bucket.get_tensors()]
             >>>     encoded_tensors = encode(tensors) # encode gradients
-=======
-            Below is an example of a Parallel SGD algorithm where gradients are encoded before
-            allreduce, and then decoded after allreduce.
-
-            >>> def encode_and_decode(state: object, bucket: dist._GradBucket): -> torch.futures.Future
-            >>>     encoded_tensors = encode(bucket.get_tensors()) # encode gradients
->>>>>>> f3038355
             >>>     fut = process_group.allreduce(encoded_tensors).get_future()
             >>>     # Define the then callback to decode.
             >>>     def decode(fut):
