--- conflicted
+++ resolved
@@ -3084,48 +3084,23 @@
     else:
         raise ValueError('either size or scale_factor should be defined')
 
-<<<<<<< HEAD
-=======
-    # Need to check for explicitly passed recompute_scale_factor
-    # before handling the default case below.  This logic can
-    # probably be simplified once the default changes.
-    if recompute_scale_factor is not None and recompute_scale_factor and size is not None:
-        raise ValueError("recompute_scale_factor is not meaningful with an explicit size.")
-
->>>>>>> 59fd79b2
     if recompute_scale_factor is None:
         # only warn when the scales have floating values since
         # the result for ints is the same with/without recompute_scale_factor
-<<<<<<< HEAD
-        for scale in scale_factors or []:
-            if math.floor(scale) != scale:
-                warnings.warn("The default behavior for interpolate/upsample with float scale_factor changd "
-                              "in 1.6.0 to align with other frameworks/libraries, and now uses scale_factor directly, "
-                              "instead of relying on the computed output size. "
-                              "If you wish to restore the old behavior, please set recompute_scale_factor=True. "
-                              "See the documentation of nn.Upsample for details. ")
-                break
+        if scale_factors is not None:
+            for scale in scale_factors:
+                if math.floor(scale) != scale:
+                    warnings.warn("The default behavior for interpolate/upsample with float scale_factor changed "
+                                  "in 1.6.0 to align with other frameworks/libraries, and now uses scale_factor directly, "
+                                  "instead of relying on the computed output size. "
+                                  "If you wish to restore the old behavior, please set recompute_scale_factor=True. "
+                                  "See the documentation of nn.Upsample for details. ")
+                    break
     elif recompute_scale_factor:
         if size is not None:
             raise ValueError("recompute_scale_factor is not meaningful with an explicit size.")
         # We compute output_size here, then un-set scale_factors.
         # The C++ code will recompute it based on the (integer) output size.
-=======
-        if scale_factors is not None:
-            for scale in scale_factors:
-                if math.floor(scale) != scale:
-                    warnings.warn("The default behavior for interpolate/upsample with float scale_factor will change "
-                                  "in 1.6.0 to align with other frameworks/libraries, and use scale_factor directly, "
-                                  "instead of relying on the computed output size. "
-                                  "If you wish to keep the old behavior, please set recompute_scale_factor=True. "
-                                  "See the documentation of nn.Upsample for details. ")
-                    break
-
-    # If recompute_scale_factor is True, we compute output_size here,
-    # then un-set scale_factors.  The C++ code will recompute it based
-    # on the (integer) output size.
-    if recompute_scale_factor and output_size is None:
->>>>>>> 59fd79b2
         if not torch.jit.is_scripting() and torch._C._get_tracing_state():
             # make scale_factor a tensor in tracing so constant doesn't get baked in
             output_size = [(torch.floor((input.size(i + 2).float() * torch.tensor(scale_factors[i],
