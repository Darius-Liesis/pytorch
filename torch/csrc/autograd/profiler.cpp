#include <torch/csrc/autograd/profiler.h>
#include <torch/csrc/autograd/function.h>
#include <torch/csrc/jit/frontend/code_template.h>

#include <torch/csrc/jit/runtime/operator.h>

#include <ATen/core/op_registration/op_registration.h>
#include <torch/library.h>

#include <fstream>
#include <list>
#include <mutex>
#include <sstream>
#include <string>
#include <vector>

#include <ATen/ThreadLocalDebugInfo.h>

namespace torch { namespace autograd { namespace profiler {

namespace {

CUDAStubs default_stubs;
constexpr CUDAStubs* default_stubs_addr = &default_stubs;
// Constant initialization, so it is guaranteed to be initialized before
// static initialization calls which may invoke registerCUDAMethods
static CUDAStubs* cuda_stubs = default_stubs_addr;

<<<<<<< HEAD
ProfilerState state = ProfilerState::Disabled;
// Protects access all_event_lists_map.
std::mutex all_event_lists_map_mutex;
std::unordered_map<uint16_t, std::shared_ptr<RangeEventList>>
    all_event_lists_map;
thread_local std::shared_ptr<RangeEventList> event_list;
thread_local uint16_t thread_id;

// use thread_local vector to save profiler callback ids
thread_local std::vector<uint64_t> callback_handles_;

} // namespace

void registerCUDAMethods(CUDAStubs* stubs) {
  cuda_stubs = stubs;
}

ProfilerConfig::~ProfilerConfig() = default;

RangeEventList& getEventList() {
  if (!event_list) {
    std::lock_guard<std::mutex> guard(all_event_lists_map_mutex);
    event_list = std::make_shared<RangeEventList>();
    thread_id = at::RecordFunction::currentThreadId();
    all_event_lists_map.emplace(thread_id, event_list);
=======
// We decompose the profiler logic into the following components:
//
// ThreadLocalDebugInfo:
//
// ThreadLocalDebugInfo is a thread local mapping from slots into
// the debug information structs.
// ThreadLocalDebugInfo is automatically propagated across thread
// boundaries, including the cases of:
//  - launching async jobs with at::launch
//  - executing JIT continuations
//  - moving from the forward threads into autograd (backward) threads
//
// Entries in ThreadLocalDebugInfo are managed by DebugInfoGuard
// which can be used to add or overwrite an entry in the thread local
// mapping. A corresponding entry is removed when the guard is destroyed,
// potentially revealing the previously set value for the same slot.
//
// For the async tasks, slots previuosly set in the main thread before
// launching of an async task are shared and visible in the async task.
//
// On the other hand, any adding or overwriting of the mapping by the
// async task is not visible to the main thread and any modification
// (including removal of the entries) in the main thread is not visible
// to the async task if it happends after launching the task.
//
// We use ThreadLocalDebugInfo (slot PROFILER) to store profiler config,
// as well as a list of events that happen during profiling.
// An instance of ThreadLocalDebugInfo is created each time we enter
// profiler (i.e. enter profiling context manager/call enableConfig) and
// uniquely identifies a profiling run.
//
// We automatically propagate ThreadLocalDebugInfo into async tasks,
// as well as across JIT continuations and autograd thread, so all
// the operations that happen between profiling start and end
// (not necessarily within the same thread) are recorded.
// Unless the profiling slot is overwritten as in the case of nested
// profiling ranges (in this case events for the subrange are handled
// by the nested profiler)
//
// When we exit a profiling range (either by exiting profiling context
// manager or by calling disableProfiler), we remove the previously set
// profiling entry for the given thread local mapping, and consolidate
// events in the profiling result
//
//
// ThreadLocalState:
//
// ThreadLocalState takes a 'snapshot' of thread local variables
// using provided getters. It is used together with ThreadLocalStateGuard
// to transfer the snapshot across thread boundary and set the thread local
// values as in the parent task.
//
// Profiler uses ThreadLocalState to propagate profiler's thread local state.
// Whenever we try to set the current thread local profiler config,
// we update the corresponding thread local variable and check whether
// we need to push or pop a pair of thread local callbacks.
// Thus making sure that profiling callbacks are set only when needed.
//
//
// RecordFunction and observers
//
// Profiler uses observers mechanism to add a pair of thread local conditional
// callbacks that are executed on a fixed number of predetermined ranges,
// including:
//  - c10/ATen ops
//  - TorchScript functions/methods
//  - user defined named ranges (see `record_function` python context manager)
//
// Profiler setups a pair of callbacks that record profiling events and save them
// into the thread local profiler struct (ThreadLocalDebugInfo, PROFILER slot)
//
//
// Thus, the overall logic is:
//
// enableProfiler:
//  - pushes new ThreadLocalDebugInfo (slot PROFILER) as the profiler config
//    for the current thread
//  - if needed, pushes profiling callbacks for the current thread
//
// disableProfiler:
//  - pops PROFILER slot from the current ThreadLocalDebugInfo and
//    consolidates events
//  - if no one else is using profiler, pops profiling callbacks
//
// ThreadLocalState:
//  - propagates ThreadLocalDebugInfo across threads
//  - propagates profiler_callbacks_pushed_ TLS flag used to push
//    profiling callbacks when they are needed and pop them
//    when profiling is finished
//
// Profiler callbacks:
//  - get the current profiling state (PROFILER slot in ThreadLocalDebugInfo)
//  - saves profiling events into the profiling state
//

// TLS flag keeps track of (potentially nested) profiling ranges
thread_local int64_t profiler_nested_depth_ = 0;

// Profiler state
struct ProfilerThreadLocalState : public at::DebugInfoBase {
  explicit ProfilerThreadLocalState(
      ProfilerState state,
      bool report_input_shapes)
    : config_(state, report_input_shapes) {}
  explicit ProfilerThreadLocalState(
      const ProfilerConfig& config)
    : config_(config) {}

  inline const ProfilerConfig& config() const {
    return config_;
>>>>>>> ddd07bab
  }

  thread_event_lists consolidate() {
    std::lock_guard<std::mutex> g(mutex_);
    thread_event_lists result;
    for (auto it = event_lists_map_.begin(); it != event_lists_map_.end(); ++it) {
      auto & list = it->second;
      result.emplace_back(list->consolidate());
    }
    return result;
  }

  void mark(
    std::string name,
    bool include_cuda = true) {
    if (config_.state == ProfilerState::Disabled) {
      return;
    }
    if (config_.state == ProfilerState::NVTX) {
      cuda_stubs->nvtxMarkA(name.c_str());
    } else {
      std::lock_guard<std::mutex> guard(mutex_);
      auto& list = getEventList();
      list.record(
          EventKind::Mark,
          StringView(std::move(name)),
          RecordFunction::currentThreadId(),
          include_cuda && config_.state == ProfilerState::CUDA);
    }
  }

  void pushRange(
    const StringView& name,
    const char* msg = "",
    int64_t sequence_nr = -1,
    std::vector<std::vector<int64_t>>&& shapes = {}) {
    if (config_.state == ProfilerState::Disabled) {
      return;
    }
    if (config_.state == ProfilerState::NVTX) {
      if (sequence_nr >= 0 || shapes.size() > 0) {
        std::stringstream s;
        if (sequence_nr >= 0) {
          s << name.str() << msg << sequence_nr;
        }
        if (shapes.size() > 0) {
          s << ", sizes = [";
          for (int i = 0; i < shapes.size(); i++) {
            if (shapes[i].size() > 0) {
              s << "[";
              for (int dim = 0; dim < shapes[i].size(); dim++) {
                s << shapes[i][dim];
                if (dim < shapes[i].size() - 1) {
                  s << ", ";
                }
              }
              s << "]";
            } else {
              s << "[]";
            }
            if (i < shapes.size() - 1) {
              s << ", ";
            }
          }
          s << "]";
        }
        cuda_stubs->nvtxRangePushA(s.str().c_str());
      } else {
        cuda_stubs->nvtxRangePushA(name.str());
      }
    } else {
      std::lock_guard<std::mutex> guard(mutex_);
      auto& list = getEventList();
      list.record(
          EventKind::PushRange,
          name,
          RecordFunction::currentThreadId(),
          config_.state == ProfilerState::CUDA,
          std::move(shapes));
    }
  }

  void popRange(uint64_t orig_thread_id) {
    if (config_.state == ProfilerState::Disabled) {
      return;
    }
    if (config_.state == ProfilerState::NVTX) {
      cuda_stubs->nvtxRangePop();
    } else {
      std::lock_guard<std::mutex> guard(mutex_);
      auto& list = getEventList(orig_thread_id);
      list.record(
          EventKind::PopRange,
          StringView(""),
          orig_thread_id,
          config_.state == ProfilerState::CUDA);
    }
  }

 private:
  // not thread safe
  RangeEventList& getEventList(int64_t thread_id = -1) {
    if (thread_id < 0) {
      thread_id = RecordFunction::currentThreadId();
    }
    auto it = event_lists_map_.find(thread_id);
    if (it != event_lists_map_.end()) {
      return *(it->second);
    } else {
      auto event_list = std::make_shared<RangeEventList>();
      event_lists_map_[thread_id] = event_list;
      return *(event_list.get());
    }
  }

  std::mutex mutex_;
  std::unordered_map<uint16_t, std::shared_ptr<RangeEventList>>
      event_lists_map_;
  ProfilerConfig config_ = ProfilerConfig(ProfilerState::Disabled, false);
};

void pushProfilingCallbacks(bool needs_inputs = false) {
  pushCallback(
      [needs_inputs](const RecordFunction& fn) {
        const auto& state = at::ThreadLocalDebugInfo::get(at::DebugInfoKind::PROFILER_STATE);
        auto state_ptr = dynamic_cast<ProfilerThreadLocalState*>(state.get());
        if (!state_ptr || state_ptr->config().state == ProfilerState::Disabled) {
          return true;
        }

        auto* msg = (fn.seqNr() >= 0) ? ", seq = " : "";
        if (needs_inputs) {
          std::vector<std::vector<int64_t>> inputSizes;
          inputSizes.reserve(fn.inputs().size());
          for (const c10::IValue& input : fn.inputs()) {
            if (!input.isTensor()) {
              inputSizes.emplace_back();
              continue;
            }
            const at::Tensor& tensor = input.toTensor();
            if (tensor.defined()) {
              inputSizes.push_back(input.toTensor().sizes().vec());
            } else {
              inputSizes.emplace_back();
            }
          }
          state_ptr->pushRange(fn.name(), msg, fn.seqNr(), std::move(inputSizes));
        } else {
          state_ptr->pushRange(fn.name(), msg, fn.seqNr(), {});
        }
        return true;
      },
      [](const RecordFunction& fn) {
        const auto& state = at::ThreadLocalDebugInfo::get(at::DebugInfoKind::PROFILER_STATE);
        auto state_ptr = dynamic_cast<ProfilerThreadLocalState*>(state.get());
        if (!state_ptr || state_ptr->config().state == ProfilerState::Disabled) {
          return;
        }
        state_ptr->popRange(fn.getStartCallbacksThreadId());
      },
      needs_inputs,
      /* scopes */ {RecordScope::FUNCTION, RecordScope::USER_SCOPE},
      CallbackKind::PROFILER);
}

void removeProfilingCallbacks() {
  removeCallback(CallbackKind::PROFILER);
}

bool unused_ = []() {
  at::ThreadLocalState::registerThreadLocalSetting(
    at::ThreadLocalSetting::PROFILER,
    []() {
      auto v = at::SettingValue();
      v.value = (int64_t)(profiler_nested_depth_ > 0);
      return v;
    },
    [](at::SettingValue v) {
      // push profiling callbacks in the child task
      // if profiling is enabled in the parent
      auto to_push = (bool)v.value;
      if (to_push) {
        if (profiler_nested_depth_ == 0) {
          pushProfilingCallbacks();
        }
<<<<<<< HEAD
      })
      .needsInputs(config.report_input_shapes)
      .scopes({at::RecordScope::FUNCTION, at::RecordScope::USER_SCOPE}));
  state = new_state;
  callback_handles_.push_back(handle);

  if(state == ProfilerState::CUDA) {
=======
        profiler_nested_depth_++;
      }
      if (!to_push) {
        --profiler_nested_depth_;
        if (profiler_nested_depth_ == 0) {
          removeProfilingCallbacks();
        }
      }
    }
  );
  return true;
}();

const int kCUDAWarmupStart = 5;

} // namespace

void registerCUDAMethods(CUDAStubs* stubs) {
  cuda_stubs = stubs;
}

ProfilerConfig::~ProfilerConfig() = default;

bool profilerEnabled() {
  const auto& state = at::ThreadLocalDebugInfo::get(at::DebugInfoKind::PROFILER_STATE);
  auto state_ptr = dynamic_cast<ProfilerThreadLocalState*>(state.get());
  return state_ptr && state_ptr->config().state != ProfilerState::Disabled;
}

void enableProfiler(const ProfilerConfig& new_config) {
  TORCH_CHECK(new_config.state != ProfilerState::NVTX || cuda_stubs->enabled(),
    "Can't use NVTX profiler - PyTorch was compiled without CUDA");

  auto state = std::make_shared<ProfilerThreadLocalState>(new_config);
  at::ThreadLocalDebugInfo::push(at::DebugInfoKind::PROFILER_STATE, state);

  if (profiler_nested_depth_ == 0) {
    pushProfilingCallbacks(new_config.report_input_shapes);
    c10::impl::tls_set_dispatch_key_included(c10::DispatchKey::Profiler, true);
  }
  ++profiler_nested_depth_;

  if (new_config.state == ProfilerState::CUDA) {
>>>>>>> ddd07bab
    // event recording appears to have some startup overhead, so we need to
    // to generate some dummy events first before recording synchronization events
    for (int i = 0; i < kCUDAWarmupStart; i++) {
      cuda_stubs->onEachDevice([state](int /* unused */) {
          state->mark("__cuda_startup");
          cuda_stubs->synchronize();
      });
    }

    // cuda events must be on the same device, so we need a start event recorded
    // for each gpu. we then use this event to synchronize time on the GPU
    // with the CPU clock.
    cuda_stubs->onEachDevice([state](int d) {
        state->mark("__cuda_start_event");
    });
  }
  state->mark("__start_profile", false);
}

thread_event_lists disableProfiler() {
  auto state = at::ThreadLocalDebugInfo::pop(at::DebugInfoKind::PROFILER_STATE);
  auto state_ptr = dynamic_cast<ProfilerThreadLocalState*>(state.get());
  TORCH_CHECK(state_ptr && state_ptr->config().state != ProfilerState::Disabled,
      "Can't disable profiler when it's not running");

  --profiler_nested_depth_;
  if (profiler_nested_depth_ == 0) {
    c10::impl::tls_set_dispatch_key_included(c10::DispatchKey::Profiler, false);
    removeProfilingCallbacks();
  }

<<<<<<< HEAD
  TORCH_INTERNAL_ASSERT(!callback_handles_.empty());
  at::removeCallback(callback_handles_.back());
  callback_handles_.pop_back();
  state = ProfilerState::Disabled;

  if (old_state == ProfilerState::NVTX) {
=======
  if (state_ptr->config().state == ProfilerState::NVTX) {
>>>>>>> ddd07bab
    return thread_event_lists();
  }

  state_ptr->mark("__stop_profile");

  return state_ptr->consolidate();
}

void Event::record(bool record_cuda) {
  if (record_cuda) {
    cuda_stubs->record(&device_, &event, &cpu_ns_);
    return;
  }
  cpu_ns_ = getTime();
}

double Event::cuda_elapsed_us(const Event & e) {
  if(!e.has_cuda() || !has_cuda()) {
    throw std::logic_error("Events were not recorded for CUDA");
  }
  if(e.device() != device()) {
    throw std::logic_error("Events are not on the same device");
  }
  return cuda_stubs->elapsed(event, e.event);
}

CUDAStubs::~CUDAStubs() = default;


static jit::CodeTemplate event_template(R"(
{
  "name": "${name}",
  "ph": "X",
  "ts": ${ts},
  "dur": ${dur},
  "tid": ${tid},
  "pid": "CPU Functions",
  "args": {}
})");


RecordProfile::RecordProfile(std::ostream& out)
: out_(out) {
  init();
}

RecordProfile::RecordProfile(const std::string& filename)
: file_(new std::ofstream(filename)), out_(*file_) {
  init();
}

void RecordProfile::init() {
  enableProfiler(ProfilerConfig(ProfilerState::CPU, false /* report shapes */));
}

RecordProfile::~RecordProfile() {
  thread_event_lists event_lists = disableProfiler();
  std::vector<Event*> events;
  for(auto& l : event_lists) {
    for(auto& e : l) {
        events.push_back(&e);
    }
  }
  processEvents(events);
  if (file_){
    file_->close();
  }
}

void RecordProfile::processEvents(const std::vector<Event*>& events) {
  TORCH_CHECK(out_, "could not open file");
  Event* start = nullptr;
  for (Event* e : events) {
    if(0 == strcmp(e->name(), "__start_profile")) {
      start = e;
      break;
    }
  }
  TORCH_CHECK(start, "could not find start?");
  std::vector<Event*> stack;
  out_ << "[\n";
  bool first = true;
  for(Event* e : events) {
    if(e->kind() == "push") {
      stack.push_back(e);
    } else if(e->kind() == "pop") {
      if(!first) {
        out_ << ",\n";
      }
      first = false;
      Event* e_start = stack.back();
      stack.pop_back();
      jit::TemplateEnv env;
      env.s("name", e_start->name());
      env.d("ts", start->cpu_elapsed_us(*e_start));
      env.d("dur", e_start->cpu_elapsed_us(*e));
      env.d("tid", e_start->thread_id());
      out_ << event_template.format(env);
    }
  }
  out_ << "]\n";
}

}}}

void profile_wrapper(const c10::OperatorHandle& op, torch::jit::Stack* stack) {
  c10::impl::ExcludeDispatchKeyGuard key_guard(c10::DispatchKey::Profiler);
  op.callBoxed(stack);
}

TORCH_LIBRARY_IMPL(_, Profiler, m) {
  m.fallback(torch::CppFunction::makeFromBoxedFunction<&profile_wrapper>());
}<|MERGE_RESOLUTION|>--- conflicted
+++ resolved
@@ -26,7 +26,6 @@
 // static initialization calls which may invoke registerCUDAMethods
 static CUDAStubs* cuda_stubs = default_stubs_addr;
 
-<<<<<<< HEAD
 ProfilerState state = ProfilerState::Disabled;
 // Protects access all_event_lists_map.
 std::mutex all_event_lists_map_mutex;
@@ -52,118 +51,6 @@
     event_list = std::make_shared<RangeEventList>();
     thread_id = at::RecordFunction::currentThreadId();
     all_event_lists_map.emplace(thread_id, event_list);
-=======
-// We decompose the profiler logic into the following components:
-//
-// ThreadLocalDebugInfo:
-//
-// ThreadLocalDebugInfo is a thread local mapping from slots into
-// the debug information structs.
-// ThreadLocalDebugInfo is automatically propagated across thread
-// boundaries, including the cases of:
-//  - launching async jobs with at::launch
-//  - executing JIT continuations
-//  - moving from the forward threads into autograd (backward) threads
-//
-// Entries in ThreadLocalDebugInfo are managed by DebugInfoGuard
-// which can be used to add or overwrite an entry in the thread local
-// mapping. A corresponding entry is removed when the guard is destroyed,
-// potentially revealing the previously set value for the same slot.
-//
-// For the async tasks, slots previuosly set in the main thread before
-// launching of an async task are shared and visible in the async task.
-//
-// On the other hand, any adding or overwriting of the mapping by the
-// async task is not visible to the main thread and any modification
-// (including removal of the entries) in the main thread is not visible
-// to the async task if it happends after launching the task.
-//
-// We use ThreadLocalDebugInfo (slot PROFILER) to store profiler config,
-// as well as a list of events that happen during profiling.
-// An instance of ThreadLocalDebugInfo is created each time we enter
-// profiler (i.e. enter profiling context manager/call enableConfig) and
-// uniquely identifies a profiling run.
-//
-// We automatically propagate ThreadLocalDebugInfo into async tasks,
-// as well as across JIT continuations and autograd thread, so all
-// the operations that happen between profiling start and end
-// (not necessarily within the same thread) are recorded.
-// Unless the profiling slot is overwritten as in the case of nested
-// profiling ranges (in this case events for the subrange are handled
-// by the nested profiler)
-//
-// When we exit a profiling range (either by exiting profiling context
-// manager or by calling disableProfiler), we remove the previously set
-// profiling entry for the given thread local mapping, and consolidate
-// events in the profiling result
-//
-//
-// ThreadLocalState:
-//
-// ThreadLocalState takes a 'snapshot' of thread local variables
-// using provided getters. It is used together with ThreadLocalStateGuard
-// to transfer the snapshot across thread boundary and set the thread local
-// values as in the parent task.
-//
-// Profiler uses ThreadLocalState to propagate profiler's thread local state.
-// Whenever we try to set the current thread local profiler config,
-// we update the corresponding thread local variable and check whether
-// we need to push or pop a pair of thread local callbacks.
-// Thus making sure that profiling callbacks are set only when needed.
-//
-//
-// RecordFunction and observers
-//
-// Profiler uses observers mechanism to add a pair of thread local conditional
-// callbacks that are executed on a fixed number of predetermined ranges,
-// including:
-//  - c10/ATen ops
-//  - TorchScript functions/methods
-//  - user defined named ranges (see `record_function` python context manager)
-//
-// Profiler setups a pair of callbacks that record profiling events and save them
-// into the thread local profiler struct (ThreadLocalDebugInfo, PROFILER slot)
-//
-//
-// Thus, the overall logic is:
-//
-// enableProfiler:
-//  - pushes new ThreadLocalDebugInfo (slot PROFILER) as the profiler config
-//    for the current thread
-//  - if needed, pushes profiling callbacks for the current thread
-//
-// disableProfiler:
-//  - pops PROFILER slot from the current ThreadLocalDebugInfo and
-//    consolidates events
-//  - if no one else is using profiler, pops profiling callbacks
-//
-// ThreadLocalState:
-//  - propagates ThreadLocalDebugInfo across threads
-//  - propagates profiler_callbacks_pushed_ TLS flag used to push
-//    profiling callbacks when they are needed and pop them
-//    when profiling is finished
-//
-// Profiler callbacks:
-//  - get the current profiling state (PROFILER slot in ThreadLocalDebugInfo)
-//  - saves profiling events into the profiling state
-//
-
-// TLS flag keeps track of (potentially nested) profiling ranges
-thread_local int64_t profiler_nested_depth_ = 0;
-
-// Profiler state
-struct ProfilerThreadLocalState : public at::DebugInfoBase {
-  explicit ProfilerThreadLocalState(
-      ProfilerState state,
-      bool report_input_shapes)
-    : config_(state, report_input_shapes) {}
-  explicit ProfilerThreadLocalState(
-      const ProfilerConfig& config)
-    : config_(config) {}
-
-  inline const ProfilerConfig& config() const {
-    return config_;
->>>>>>> ddd07bab
   }
 
   thread_event_lists consolidate() {
@@ -349,7 +236,6 @@
         if (profiler_nested_depth_ == 0) {
           pushProfilingCallbacks();
         }
-<<<<<<< HEAD
       })
       .needsInputs(config.report_input_shapes)
       .scopes({at::RecordScope::FUNCTION, at::RecordScope::USER_SCOPE}));
@@ -357,51 +243,6 @@
   callback_handles_.push_back(handle);
 
   if(state == ProfilerState::CUDA) {
-=======
-        profiler_nested_depth_++;
-      }
-      if (!to_push) {
-        --profiler_nested_depth_;
-        if (profiler_nested_depth_ == 0) {
-          removeProfilingCallbacks();
-        }
-      }
-    }
-  );
-  return true;
-}();
-
-const int kCUDAWarmupStart = 5;
-
-} // namespace
-
-void registerCUDAMethods(CUDAStubs* stubs) {
-  cuda_stubs = stubs;
-}
-
-ProfilerConfig::~ProfilerConfig() = default;
-
-bool profilerEnabled() {
-  const auto& state = at::ThreadLocalDebugInfo::get(at::DebugInfoKind::PROFILER_STATE);
-  auto state_ptr = dynamic_cast<ProfilerThreadLocalState*>(state.get());
-  return state_ptr && state_ptr->config().state != ProfilerState::Disabled;
-}
-
-void enableProfiler(const ProfilerConfig& new_config) {
-  TORCH_CHECK(new_config.state != ProfilerState::NVTX || cuda_stubs->enabled(),
-    "Can't use NVTX profiler - PyTorch was compiled without CUDA");
-
-  auto state = std::make_shared<ProfilerThreadLocalState>(new_config);
-  at::ThreadLocalDebugInfo::push(at::DebugInfoKind::PROFILER_STATE, state);
-
-  if (profiler_nested_depth_ == 0) {
-    pushProfilingCallbacks(new_config.report_input_shapes);
-    c10::impl::tls_set_dispatch_key_included(c10::DispatchKey::Profiler, true);
-  }
-  ++profiler_nested_depth_;
-
-  if (new_config.state == ProfilerState::CUDA) {
->>>>>>> ddd07bab
     // event recording appears to have some startup overhead, so we need to
     // to generate some dummy events first before recording synchronization events
     for (int i = 0; i < kCUDAWarmupStart; i++) {
@@ -433,16 +274,12 @@
     removeProfilingCallbacks();
   }
 
-<<<<<<< HEAD
   TORCH_INTERNAL_ASSERT(!callback_handles_.empty());
   at::removeCallback(callback_handles_.back());
   callback_handles_.pop_back();
   state = ProfilerState::Disabled;
 
   if (old_state == ProfilerState::NVTX) {
-=======
-  if (state_ptr->config().state == ProfilerState::NVTX) {
->>>>>>> ddd07bab
     return thread_event_lists();
   }
 
