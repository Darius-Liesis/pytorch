#include <ATen/ATen.h>
#include <ATen/Parallel.h>
#include <ATen/core/interned_strings.h>
#include <ATen/core/ivalue.h>

#include "test/cpp/jit/test_base.h"
#include "test/cpp/jit/test_utils.h"

#include <torch/csrc/jit/ir/type_hashing.h>
#include <torch/csrc/jit/passes/canonicalize.h>
#include "torch/csrc/autograd/generated/variable_factories.h"
#include "torch/csrc/autograd/variable.h"
#include "torch/csrc/jit/codegen/fuser/interface.h"
#include "torch/csrc/jit/frontend/code_template.h"
#include "torch/csrc/jit/frontend/tracer.h"
#include "torch/csrc/jit/ir/alias_analysis.h"
#include "torch/csrc/jit/ir/attributes.h"
#include "torch/csrc/jit/ir/irparser.h"
#include "torch/csrc/jit/ir/scope.h"
#include "torch/csrc/jit/jit_log.h"
#include "torch/csrc/jit/passes/bailout_graph.h"
#include "torch/csrc/jit/passes/common_subexpression_elimination.h"
#include "torch/csrc/jit/passes/constant_propagation.h"
#include "torch/csrc/jit/passes/create_autodiff_subgraphs.h"
#include "torch/csrc/jit/passes/dead_code_elimination.h"
#include "torch/csrc/jit/passes/graph_fuser.h"
#include "torch/csrc/jit/passes/guard_elimination.h"
#include "torch/csrc/jit/passes/inline_autodiff_subgraphs.h"
#include "torch/csrc/jit/passes/insert_guards.h"
#include "torch/csrc/jit/passes/liveness.h"
#include "torch/csrc/jit/passes/loop_unrolling.h"
#include "torch/csrc/jit/passes/lower_grad_of.h"
#include "torch/csrc/jit/passes/lower_tuples.h"
#include "torch/csrc/jit/passes/pass_manager.h"
#include "torch/csrc/jit/passes/requires_grad_analysis.h"
#include "torch/csrc/jit/passes/shape_analysis.h"
#include "torch/csrc/jit/passes/utils/subgraph_utils.h"
#include "torch/csrc/jit/runtime/argument_spec.h"
#include "torch/csrc/jit/runtime/autodiff.h"
#include "torch/csrc/jit/runtime/custom_operator.h"
#include "torch/csrc/jit/runtime/interpreter.h"
#include "torch/csrc/jit/runtime/symbolic_script.h"
#include "torch/csrc/jit/serialization/import.h"

#include "torch/csrc/autograd/engine.h"
#include "torch/csrc/autograd/variable.h"

#include <torch/csrc/jit/testing/file_check.h>
#include <torch/script.h>
#include "torch/csrc/jit/api/module.h"
#include "torch/csrc/jit/frontend/ir_emitter.h"
#include "torch/csrc/jit/runtime/profiling_record.h"
#include "torch/jit.h"

#include "onnx/onnx_pb.h"

#include <c10/util/Exception.h>
#include <c10/util/ThreadLocalDebugInfo.h>

#include <algorithm>
#include <cstddef>
#include <functional>
#include <iostream>
#include <memory>
#include <stdexcept>
#include <string>
#include <tuple>
#include <unordered_set>
#include <utility>
#include <vector>

using namespace torch::autograd::profiler;

namespace torch {
namespace jit {
inline c10::AliasAnalysisKind aliasAnalysisFromSchema() {
  return c10::AliasAnalysisKind::FROM_SCHEMA;
}

template <typename T>
std::ostream& operator<<(std::ostream& out, const std::vector<T>& list) {
  size_t i = 0;
  out << "{";
  for (auto&& e : list) {
    if (i++ > 0)
      out << ", ";
    out << e;
  }
  out << "}";
  return out;
}

void testInternedStrings() {
  ASSERT_EQ(prim::Param, Symbol::prim("Param"));
  ASSERT_EQ(prim::Return, Symbol::prim("Return"));
  ASSERT_EQ(prim::Return.toUnqualString(), std::string("Return"));
  ASSERT_EQ(prim::Return.toQualString(), std::string("prim::Return"));
  Symbol newsym = Symbol::aten("__NEW_SYMBOL");
  size_t symstart = newsym;
  ASSERT_EQ(newsym.toQualString(), std::string("aten::__NEW_SYMBOL"));
  // TODO: This test is a bit too close to the implementation details.
  ASSERT_EQ(Symbol::aten("What"), symstart + 1);
  ASSERT_EQ(Symbol::aten("What2"), symstart + 2);
  ASSERT_EQ(Symbol::aten("What"), symstart + 1);
  ASSERT_EQ(Symbol::aten("What2"), symstart + 2);
  ASSERT_EQ(Symbol(symstart + 2).toUnqualString(), std::string("What2"));
}

void testFromQualString() {
  ASSERT_EQ(Symbol::fromQualString("prim::Param"), Symbol::prim("Param"));
  ASSERT_EQ(Symbol::fromQualString("aten::mm"), Symbol::aten("mm"));
  ASSERT_EQ(Symbol::fromQualString("onnx::LSTM"), Symbol::onnx("LSTM"));
  ASSERT_EQ(Symbol::fromQualString("attr::value"), Symbol::attr("value"));
  ASSERT_EQ(Symbol::fromQualString("scope::"), Symbol::scope(""));
  ASSERT_EQ(Symbol::fromQualString("::").toUnqualString(), std::string(""));
  ASSERT_EQ(
      Symbol::fromQualString("::").ns().toQualString(),
      std::string("namespaces::"));
  ASSERT_EQ(
      Symbol::fromQualString("new_ns::param").toUnqualString(),
      std::string("param"));
  ASSERT_EQ(
      Symbol::fromQualString("new_ns::param").ns().toUnqualString(),
      std::string("new_ns"));
  ASSERT_EQ(
      Symbol::fromQualString("new_ns::param").ns(),
      Symbol::fromQualString("namespaces::new_ns"));

  auto bad_inputs = {"scope", ":", ""};
  for (auto input : bad_inputs) {
    try {
      Symbol::fromQualString(input);
      ASSERT_TRUE(0);
    } catch (const std::exception& c) {
    }
  }
}

void testTHNNConv() {
  std::vector<int64_t> input_size = {4, 3, 15, 17}; // B x C x H x W
  std::vector<int64_t> kernel_size = {3, 5};
  std::vector<int64_t> stride = {1, 2};
  std::vector<int64_t> padding = {2, 1};
  constexpr int out_channels = 5;

  // make inputs
  at::Tensor input = torch::randn(input_size);
  at::Tensor weight = torch::randn(
      {out_channels, input_size[1], kernel_size[0], kernel_size[1]});
  at::Tensor bias = torch::randn({out_channels});

  // run forward eagerly
  at::Tensor output, finput, fgradinput;
  std::tie(output, finput, fgradinput) = at::thnn_conv2d_forward(
      input, weight, kernel_size, bias, stride, padding);

  // make grad_outputs
  at::Tensor grad_output =
      torch::randn_like(output, at::MemoryFormat::Preserve);
  at::Tensor grad_finput =
      torch::zeros_like(finput, at::MemoryFormat::Preserve);
  at::Tensor grad_fgradinput =
      torch::zeros_like(fgradinput, at::MemoryFormat::Preserve);

  // run backward eagerly
  at::Tensor grad_input, grad_weight, grad_bias;
  std::tie(grad_input, grad_weight, grad_bias) = at::thnn_conv2d_backward(
      grad_output,
      input,
      weight,
      kernel_size,
      stride,
      padding,
      finput,
      fgradinput,
      {true, true, true});

  // make JIT graph
  auto graph = std::make_shared<Graph>();
  auto ksz_val = graph->insertConstant(kernel_size);
  auto kst_val = graph->insertConstant(stride);
  auto pad_val = graph->insertConstant(padding);

  auto inputg = graph->addInput("self");
  auto weightg = graph->addInput("weight");
  auto biasg = graph->addInput("bias");

  Value* conv = graph->insert(
      aten::thnn_conv2d_forward,
      {inputg, weightg, ksz_val, biasg, kst_val, pad_val});
  auto outputs = conv->node()->outputs();
  for (auto output : outputs) {
    graph->registerOutput(output);
  }
  LowerAllTuples(graph);
  graph->lint();

  // differentiate JIT graph
  EliminateDeadCode(graph); // Tracing of some ops depends on the DCE trick
  ConstantPropagation(graph);
  auto grad_spec = differentiate(graph);
  LowerGradOf(*grad_spec.df);

  // prepare JIT inputs / gradients
  tensor_list tensors_in;
  tensors_in.push_back(input);
  tensors_in.push_back(weight);
  tensors_in.push_back(bias);

  tensor_list tensor_grads_in;
  tensor_grads_in.push_back(grad_output);
  tensor_grads_in.push_back(grad_finput);
  tensor_grads_in.push_back(grad_fgradinput);

  // Get outputs from the interpreter
  tensor_list tensors_out, tensor_grads_out;
  std::tie(tensors_out, tensor_grads_out) =
      runGradient(grad_spec, tensors_in, tensor_grads_in);

  // prepare expected structs
  tensor_list expected_tensors_out, expected_tensor_grads_out;
  expected_tensors_out.push_back(output);
  expected_tensors_out.push_back(finput);
  expected_tensors_out.push_back(fgradinput);
  expected_tensor_grads_out.push_back(grad_input);
  expected_tensor_grads_out.push_back(grad_weight);
  expected_tensor_grads_out.push_back(grad_bias);

  // Compare results
  assertAllClose(tensors_out, expected_tensors_out);
  assertAllClose(tensor_grads_out, expected_tensor_grads_out);
}

void testATenNativeBatchNorm() {
  // aten::native_batch_norm(Tensor input, Tensor weight, Tensor bias, Tensor
  // running_mean, Tensor running_var, bool training, float momentum, float eps)
  // -> (Tensor, Tensor, Tensor)
  std::vector<int64_t> input_size = {4, 3, 15, 17}; // B x C x H x W
  bool training = true;
  float momentum = 0.9;
  float eps = 1e-5;

  // make inputs
  at::Tensor input = torch::randn(input_size);
  at::Tensor weight = torch::randn({input_size[1]});
  at::Tensor bias = torch::randn({input_size[1]});
  at::Tensor running_mean = torch::randn({input_size[1]});
  at::Tensor running_var = torch::randn({input_size[1]});

  // running_mean and running_var are changed in-place, so clone and send them
  at::Tensor running_mean_eager = running_mean.clone();
  at::Tensor running_var_eager = running_var.clone();
  at::Tensor running_mean_jit = running_mean.clone();
  at::Tensor running_var_jit = running_var.clone();

  // run forward eagerly
  at::Tensor output, savemean, saveinvstd;
  std::tie(output, savemean, saveinvstd) = at::native_batch_norm(
      input,
      weight,
      bias,
      running_mean_eager,
      running_var_eager,
      training,
      momentum,
      eps);

  // make grad_outputs
  at::Tensor grad_output =
      torch::randn_like(output, at::MemoryFormat::Preserve);
  at::Tensor grad_savemean =
      torch::zeros_like(savemean, at::MemoryFormat::Preserve);
  at::Tensor grad_saveinvstd =
      torch::zeros_like(saveinvstd, at::MemoryFormat::Preserve);

  // run backward eagerly
  at::Tensor grad_input, grad_weight, grad_bias;
  // aten::native_batch_norm_backward(Tensor grad_out, Tensor input, Tensor
  // weight, Tensor running_mean, Tensor running_var, Tensor save_mean, Tensor
  // save_invstd, bool train, float eps, bool[3] output_mask) -> (Tensor,
  // Tensor, Tensor)
  std::tie(grad_input, grad_weight, grad_bias) = at::native_batch_norm_backward(
      grad_output,
      input,
      weight,
      running_mean_eager,
      running_var_eager,
      savemean,
      saveinvstd,
      training,
      eps,
      {true, true, true});

  // make JIT graph
  auto graph = std::make_shared<Graph>();
  auto training_val = graph->insertConstant(IValue(training));
  auto momentum_val = graph->insertConstant(IValue(momentum));
  auto eps_val = graph->insertConstant(IValue(eps));

  auto inputg = graph->addInput("self");
  auto weightg = graph->addInput("weight");
  auto biasg = graph->addInput("bias");
  auto running_meang = graph->addInput("running_mean");
  auto running_varg = graph->addInput("running_var");

  Value* bn = graph->insert(
      aten::native_batch_norm,
      {inputg,
       weightg,
       biasg,
       running_meang,
       running_varg,
       training_val,
       momentum_val,
       eps_val});
  auto outputs = bn->node()->outputs();
  for (auto output : outputs) {
    graph->registerOutput(output);
  }
  LowerAllTuples(graph);
  graph->lint();

  // differentiate JIT graph
  EliminateDeadCode(graph); // Tracing of some ops depends on the DCE trick
  ConstantPropagation(graph);
  auto grad_spec = differentiate(graph);
  LowerGradOf(*grad_spec.df);

  // prepare JIT inputs / gradients
  tensor_list tensors_in;
  tensors_in.push_back(input);
  tensors_in.push_back(weight);
  tensors_in.push_back(bias);
  tensors_in.push_back(running_mean_jit);
  tensors_in.push_back(running_var_jit);

  tensor_list tensor_grads_in;
  tensor_grads_in.push_back(grad_output);
  tensor_grads_in.push_back(grad_savemean);
  tensor_grads_in.push_back(grad_saveinvstd);

  // Get outputs from the interpreter
  tensor_list tensors_out, tensor_grads_out;
  std::tie(tensors_out, tensor_grads_out) =
      runGradient(grad_spec, tensors_in, tensor_grads_in);

  // prepare expected structs
  tensor_list expected_tensors_out, expected_tensor_grads_out;
  expected_tensors_out.push_back(output);
  expected_tensors_out.push_back(savemean);
  expected_tensors_out.push_back(saveinvstd);
  expected_tensors_out.push_back(running_mean_eager);
  expected_tensors_out.push_back(running_var_eager);
  expected_tensor_grads_out.push_back(grad_input);
  expected_tensor_grads_out.push_back(grad_weight);
  expected_tensor_grads_out.push_back(grad_bias);

  tensors_out.push_back(running_mean_jit);
  tensors_out.push_back(running_var_jit);

  // Compare results
  assertAllClose(tensors_out, expected_tensors_out);
  assertAllClose(tensor_grads_out, expected_tensor_grads_out);
}

void testCustomFusion() {
  auto graph_string = R"IR(
    graph(%0 : Float(2, 3, 4),
          %1 : Float(2, 3, 4)):
      %2 : Tensor = aten::mul(%0, %1)
      %3 : Tensor = aten::mul(%2, %0)
      return (%3))IR";
  auto g = std::make_shared<Graph>();
  torch::jit::parseIR(graph_string, g.get());

  torch::jit::overrideCanFuseOnCPU(true);
  CustomFuseGraph(
      g,
      [](Node* n) { return n->kind() != prim::Param; },
      Symbol::fromQualString("prim::FusionGroup"));
  torch::jit::overrideCanFuseOnCPU(false);

  const auto& nodes = g->nodes();
  auto fusion_group =
      std::find_if(nodes.begin(), nodes.end(), [](const Node* node) {
        return node->kind() == Symbol::fromQualString("prim::FusionGroup");
      });
  AT_ASSERT(fusion_group != nodes.end());

  auto subgraph = fusion_group->g(attr::Subgraph);
  auto hits = 0;
  // two multiplications
  for (const auto& n : subgraph->nodes()) {
    (void)n;
    hits++;
  }
  AT_ASSERT(hits == 2);
}

void testCustomFusionNestedBlocks() {
  auto graph_string = R"IR(
  graph(%0 : Float(2, 3, 4),
        %1 : Float(2, 3, 4),
        %2 : Float(2, 3, 4)):
    %3 : int = prim::Constant[value=1]()
    %4 : Tensor = prim::If(%2)
      block0():
        %5 : Tensor = aten::mul(%0, %2)
        %6 : Tensor = aten::mul(%5, %1)
        -> (%6)
      block1():
        %7 : Tensor = aten::add(%0, %2, %3)
        %8 : Tensor = aten::add(%7, %1, %3)
        -> (%8)
    %9 : Tensor = aten::add(%4, %2, %3)
    return (%4))IR";
  auto g = std::make_shared<Graph>();
  torch::jit::parseIR(graph_string, g.get());

  CustomFuseGraph(
      g,
      [](Node* n) { return n->kind() == aten::mul; },
      Symbol::fromQualString("prim::FusionGroup"));

  // Could be done in more efficient ways, but this is only a test.
  std::function<bool(const Block*, Symbol)> dfs = [&](const Block* b,
                                                      Symbol s) {
    for (auto node : b->nodes()) {
      if (node->kind() == s)
        return true;
      for (auto nested_b : node->blocks())
        if (dfs(nested_b, s))
          return true;
    }
    return false;
  };

  AT_ASSERT(dfs(g->block(), Symbol::fromQualString("prim::FusionGroup")));
}

static const auto cf_examples = R"JIT(
  def if_test(a, b):
      # FIXME: use 0 instead of a.
      # c = 0
      c = a
      if bool(a < b):
        c = b
      else:
        c = a
      return c
  def if_one(a, b):
    c = b
    if bool(a < b):
      c = a
    return c
  def while_test(a, i):
    while bool(i < 3):
      a *= a
      i += 1
    return a
)JIT";
void testControlFlow() {
  auto cu = compile(cf_examples);

  auto run = [&](const std::string& name, std::vector<IValue> stack) {
    auto graph = cu->get_function(name).graph();
    Code code(graph, "");
    InterpreterState interp(code);
    interp.run(stack);
    return stack;
  };

  auto L = [](int64_t l) { return IValue(scalar_to_tensor(at::Scalar(l))); };
  auto V = [](IValue t) { return std::move(t).toTensor().item<int64_t>(); };
  auto run_binary = [&](const std::string& name, int64_t a, int64_t b) {
    return V(run(name, {L(a), L(b)})[0]);
  };
  ASSERT_EQ(2, run_binary("if_test", 1, 2));
  ASSERT_EQ(3, run_binary("if_test", 3, 2));
  ASSERT_EQ(2, run_binary("if_one", 2, 3));
  ASSERT_EQ(2, run_binary("if_one", 3, 2));
  ASSERT_EQ(256, run_binary("while_test", 2, 0));
}

void testProto() {
  ::ONNX_NAMESPACE::ModelProto proto;
  proto.set_producer_name("foo");
}

void testEvalModeForLoadedModule() {
  if (isSandcastle())
    return; // The module file to load is not generated in Sandcastle
  std::string module_path = "dropout_model.pt";
  torch::jit::Module module = torch::jit::load(module_path);
  AT_ASSERT(module.attr("dropout").toModule().is_training());
  module.eval();
  AT_ASSERT(!module.attr("dropout").toModule().is_training());
  module.train();
  AT_ASSERT(module.attr("dropout").toModule().is_training());
}

void testSerializationInterop() {
  if (isSandcastle()) {
    // The module file to load is not generated in Sandcastle
    return;
  }

  // This should be generated by `test/cpp/jit/tests_setup.py`
  std::ifstream input_stream("ivalue.pt");
  std::vector<char> input;
  input.insert(
      input.begin(),
      std::istream_iterator<char>(input_stream),
      std::istream_iterator<char>());
  IValue ivalue = pickle_load(input);

  auto elements = ivalue.toTuple()->elements();
  auto ones = torch::ones({2, 2});
  ASSERT_TRUE(ones.equal(elements.at(0).toTensor()));

  auto twos = torch::ones({3, 5}) * 2;
  ASSERT_TRUE(twos.equal(elements.at(1).toTensor()));
}

void testTorchSaveError() {
  if (isSandcastle()) {
    // The file to load is not generated in Sandcastle
    return;
  }

  // This should be generated by `test/cpp/jit/tests_setup.py`
  bool passed = true;
  try {
    torch::jit::load("eager_value.pt");
    passed = false;
  } catch (const std::exception& c) {
  }
  // Ensure torch::jit::load did not run
  ASSERT_TRUE(passed);
}

// test a few features that are not directly used in schemas yet
void testSchemaParser() {
  // nested arrays
  auto s = parseSchema("at::what(int[][4] foo) -> ()");
  ASSERT_TRUE(s.arguments().at(0).N() == 4);
  ASSERT_TRUE(IntType::get()->isSubtypeOf(s.arguments()
                                              .at(0)
                                              .type()
                                              ->expect<ListType>()
                                              ->getElementType()
                                              ->expect<ListType>()
                                              ->getElementType()));
  auto s2 = parseSchema("at::what(int[][] foo) -> ()");
  ASSERT_TRUE(IntType::get()->isSubtypeOf(s2.arguments()
                                              .at(0)
                                              .type()
                                              ->expect<ListType>()
                                              ->getElementType()
                                              ->expect<ListType>()
                                              ->getElementType()));

  // named returns
  parseSchema("at::what(Tensor! i_will_be_written_to) -> ()");
  auto s3 =
      parseSchema("at::what() -> (Tensor the_return, Tensor the_return2)");
  ASSERT_TRUE(s3.returns().at(0).name() == "the_return");
  ASSERT_TRUE(s3.returns().at(1).name() == "the_return2");

  // futures
  auto s4 = parseSchema("at::what(Future(int) foo) -> ()");
  ASSERT_TRUE(IntType::get()->isSubtypeOf(
      s4.arguments().at(0).type()->expect<FutureType>()->getElementType()));

  // test tensor with annotated alias sets
  parseSchema("at::what(Tensor(a) foo) -> (Tensor(a))");

  {
    const auto s = parseSchema(
        "at::what(Tensor(b|c)[](a!) list, Tensor(c) element)"
        " -> (Tensor(b|c)[](a!))");

    // The list itself is annotated with `a`
    const auto& aliasInfo = *s.arguments().at(0).alias_info();
    ASSERT_TRUE(
        aliasInfo.beforeSets() ==
        std::unordered_set<Symbol>{Symbol::fromQualString("alias::a")});
    ASSERT_TRUE(aliasInfo.isWrite());

    // Check the contained types
    ASSERT_TRUE(!aliasInfo.containedTypes().empty());
    const auto& containedAliasInfo = aliasInfo.containedTypes()[0];
    const auto expected = std::unordered_set<Symbol>{
        Symbol::fromQualString("alias::b"),
        Symbol::fromQualString("alias::c"),
    };
    ASSERT_TRUE(containedAliasInfo.beforeSets() == expected);
    ASSERT_TRUE(containedAliasInfo.afterSets() == expected);
    ASSERT_FALSE(containedAliasInfo.isWrite());
  }
  {
    const auto s = parseSchema(
        "at::what(Tensor(b -> b|c)[](a!) list, Tensor(c) element)"
        " -> (Tensor(b|c)[](a!))");

    // The list itself is annotated with `a`
    const auto& aliasInfo = *s.arguments().at(0).alias_info();
    ASSERT_EQ(
        aliasInfo.beforeSets(),
        std::unordered_set<Symbol>{Symbol::fromQualString("alias::a")});
    ASSERT_EQ(
        aliasInfo.afterSets(),
        std::unordered_set<Symbol>{Symbol::fromQualString("alias::a")});
    ASSERT_TRUE(aliasInfo.isWrite());
    ASSERT_EQ(aliasInfo.containedTypes().size(), 1);

    // Check the contained types
    ASSERT_TRUE(!aliasInfo.containedTypes().empty());
    const auto& containedAliasInfo = aliasInfo.containedTypes()[0];
    const auto expectedBefore = std::unordered_set<Symbol>{
        Symbol::fromQualString("alias::b"),
    };
    const auto expectedAfter = std::unordered_set<Symbol>{
        Symbol::fromQualString("alias::b"), Symbol::fromQualString("alias::c")};
    ASSERT_TRUE(containedAliasInfo.beforeSets() == expectedBefore);
    ASSERT_TRUE(containedAliasInfo.afterSets() == expectedAfter);
    ASSERT_FALSE(containedAliasInfo.isWrite());
  }
}

void testTopologicalIndex() {
  {
    Graph graph;
    auto node1 = graph.create(prim::AutogradZero);
    auto node2 = graph.create(prim::AutogradZero);
    auto node3 = graph.create(prim::AutogradZero);
    auto node4 = graph.create(prim::AutogradZero);

    graph.appendNode(node4);
    graph.prependNode(node1);
    node2->insertAfter(node1);
    node3->insertBefore(node4);

    // nodes should be in numerical order
    ASSERT_TRUE(node1->isBefore(node2));
    ASSERT_TRUE(node1->isBefore(node3));
    ASSERT_TRUE(node1->isBefore(node4));
    ASSERT_TRUE(node2->isAfter(node1));
    ASSERT_TRUE(node2->isBefore(node3));
    ASSERT_TRUE(node2->isBefore(node4));
    ASSERT_FALSE(node3->isBefore(node1));
    ASSERT_FALSE(node3->isBefore(node2));
    ASSERT_FALSE(node3->isAfter(node4));

    // Built up a block structure
    //  node3
    //   /\        ...
    //  A  B     block1
    //      \      ...
    //      C    block2
    auto block1 = node3->addBlock();
    auto A = graph.create(prim::AutogradZero);
    block1->appendNode(A);
    auto B = graph.create(prim::AutogradZero);
    block1->appendNode(B);
    auto block2 = B->addBlock();
    auto C = graph.create(prim::AutogradZero);
    block2->appendNode(C);

    // Check isAfter on different block levels
    ASSERT_TRUE(node1->isBefore(A));
    ASSERT_TRUE(A->isBefore(B));
    ASSERT_TRUE(A->isBefore(C));

    // make sure things don't blow up on deletions
    node2->destroy();
    auto node2p = graph.create(prim::AutogradZero);
    node2p->insertAfter(node1);
    ASSERT_TRUE(node1->isBefore(node2p));
    ASSERT_TRUE(node2p->isBefore(node3));
  }
  {
    // Induce reindexing to test that path
    Graph graph;
    std::map<size_t, Node*> nodes;

    auto anchor = graph.create(prim::AutogradZero);
    graph.appendNode(anchor);
    // Inserting to the same place a lot will trigger reindexing
    for (auto i = 0; i < 100; ++i) {
      auto n = graph.create(prim::AutogradZero);
      n->insertAfter(anchor);
      nodes[i] = n;
    }

    // Nodes should be in reverse order
    for (auto i = 0; i < 100; ++i) {
      for (auto j = i + 1; j < 100; ++j) {
        ASSERT_TRUE(nodes[i]->isAfter(nodes[j]));
      }
    }
  }
}

at::Tensor invokeTestRecordFunction(at::Tensor& t) {
  RECORD_FUNCTION("test", std::vector<c10::IValue>({t}));

  auto t2 = t.pow(2);
  return t2;
}

static const auto invokeTestRecordFunction_JIT = R"JIT(
  def foo(self, t):
    t2 = t.pow(2)
    return t2

  def forward(self, t):
    return self.foo(t)
)JIT";

at::Tensor invokeTestRecordFunctionJIT(at::Tensor& t) {
  RECORD_FUNCTION("test", std::vector<c10::IValue>({t}));

  auto module = std::make_shared<script::Module>(
      "RecordFunctionTestModule", std::make_shared<script::CompilationUnit>());
  module->define(invokeTestRecordFunction_JIT);
  return module->forward({t}).toTensor();
}

using TracedTestInputs =
    std::vector<std::tuple<std::string, std::vector<std::vector<int64_t>>>>;

void checkTracedInputs(const TracedTestInputs& inputs) {
  bool found_test = false;
  bool found_pow = false;
  bool found_mul = false;
  for (const auto& input : inputs) {
    const auto& fn = std::get<0>(input);
    const auto& sizes = std::get<1>(input);

    if (fn == "test") {
      found_test = true;
      TORCH_CHECK(sizes.size() == 1);
      TORCH_CHECK(sizes[0] == std::vector<int64_t>({1, 2, 3}));
    } else if (fn == "aten::pow") {
      found_pow = true;
      TORCH_CHECK(sizes.size() == 2);
      TORCH_CHECK(sizes[0] == std::vector<int64_t>({1, 2, 3}));
      TORCH_CHECK(sizes[1].empty());
    } else if (fn == "aten::mul") {
      found_mul = true;
      TORCH_CHECK(sizes.size() > 1);
      TORCH_CHECK(sizes[0] == std::vector<int64_t>({1, 2, 3}));
    }
  }
  TORCH_CHECK(found_test);
  TORCH_CHECK(found_pow);
  TORCH_CHECK(found_mul);
}

void checkScopeCallbacks() {
  bool found_function_scope = false;
  bool found_method_scope = false;
  bool found_user_scope = false;
  at::addGlobalCallback(at::RecordFunctionCallback(
      [&](const at::RecordFunction& fn) {
        if (fn.scope() == at::RecordScope::FUNCTION &&
            std::string(fn.name().str()) == "test_function") {
          found_function_scope = true;
        }
        if (fn.scope() == at::RecordScope::TORCHSCRIPT_FUNCTION &&
            std::string(fn.name().str()) == "test_method") {
          found_method_scope = true;
        }
        if (fn.scope() == at::RecordScope::USER_SCOPE &&
            std::string(fn.name().str()) == "test_user_scope") {
          found_user_scope = true;
        }
      },
      [](const at::RecordFunction&) {}));

  bool bad_scope = false;
  auto pushScopedCallback = [&](at::RecordScope scope, size_t& cnt) {
    at::addGlobalCallback(
        at::RecordFunctionCallback(
            [&bad_scope, &cnt, scope](const at::RecordFunction& fn) {
              if (fn.scope() == scope) {
                ++cnt;
              } else {
                bad_scope = true;
              }
              return true;
            },
            [](const at::RecordFunction&) {})
            .scopes({scope}));
  };

  size_t fun_cnt = 0;
  pushScopedCallback(at::RecordScope::FUNCTION, fun_cnt);
  size_t ts_fun_cnt = 0;
  pushScopedCallback(at::RecordScope::TORCHSCRIPT_FUNCTION, ts_fun_cnt);
  size_t user_scope_cnt = 0;
  pushScopedCallback(at::RecordScope::USER_SCOPE, user_scope_cnt);

  TORCH_CHECK(at::hasCallbacks());

  {
    RECORD_TORCHSCRIPT_FUNCTION("test_method", {});
    { RECORD_FUNCTION("test_function", {}); }
    { RECORD_USER_SCOPE("test_user_scope"); }
  }

  TORCH_CHECK(!bad_scope);
  TORCH_CHECK(fun_cnt == 1);
  TORCH_CHECK(ts_fun_cnt == 1);
  TORCH_CHECK(user_scope_cnt == 1);

  TORCH_CHECK(found_function_scope);
  TORCH_CHECK(found_method_scope);
  TORCH_CHECK(found_user_scope);
}

void testRecordFunction() {
<<<<<<< HEAD
  // enable observers
  c10::impl::IncludeDispatchKeySetGuard observer_guard(
      c10::DispatchKey::Profiler);
=======
>>>>>>> 98180002
  // disabling the inlining of method calls
  GraphOptimizerEnabledGuard opt_guard(false);

  // [(fn, [[sizes], [sizes], ...]), ...]
  TracedTestInputs traced_inputs;
  std::unordered_set<std::string> ts_names;
  addGlobalCallback(
      RecordFunctionCallback(
          [&](const RecordFunction& fn) {
            if (fn.scope() == RecordScope::FUNCTION) {
              auto inputs = fn.inputs();
              std::vector<std::vector<int64_t>> sizes;
              for (const auto& input : inputs) {
                if (input.isTensor()) {
                  sizes.push_back(input.toTensor().sizes().vec());
                } else if (input.isScalar()) {
                  sizes.push_back(std::vector<int64_t>());
                }
              }
              traced_inputs.push_back(std::make_tuple(fn.name().str(), sizes));
            } else if (fn.scope() == RecordScope::TORCHSCRIPT_FUNCTION) {
              ts_names.insert(fn.name().str());
            }
          },
          [](const RecordFunction&) {})
          .needsInputs(true));

  TracedTestInputs eager_inputs, jit_inputs;
  {
    auto t = torch::randn({1, 2, 3}, at::kCPU);
    t.set_requires_grad(true);
    auto t2 = invokeTestRecordFunction(t);
    t2.backward(torch::ones_like(t2, at::MemoryFormat::Preserve));
    eager_inputs = traced_inputs;
    traced_inputs.clear();

    TORCH_CHECK(ts_names.empty());

    t = torch::randn({1, 2, 3}, at::kCPU);
    t.set_requires_grad(true);
    t2 = invokeTestRecordFunctionJIT(t);
    t2.backward(torch::ones_like(t2, at::MemoryFormat::Preserve));
    jit_inputs = traced_inputs;
    traced_inputs.clear();
  }

  TORCH_CHECK(ts_names.size() == 2);
  TORCH_CHECK(ts_names.find("forward") != ts_names.end());
  TORCH_CHECK(ts_names.find("foo") != ts_names.end());

  checkTracedInputs(eager_inputs);
  checkTracedInputs(jit_inputs);
  at::clearCallbacks();

  // test sampled callbacks
  int sampled_cb_ctr = 0;
  auto setup_sampled_callback = [&sampled_cb_ctr](double sampling_prob) {
    return addGlobalCallback(RecordFunctionCallback(
                                 [&sampled_cb_ctr](const RecordFunction& fn) {
                                   if (std::string(fn.name().str()) == "test") {
                                     ++sampled_cb_ctr;
                                   }
                                   return true;
                                 },
                                 [](const RecordFunction&) {})
                                 .samplingProb(sampling_prob));
  };

  int non_sampled_cb_ctr = 0;
  addGlobalCallback(RecordFunctionCallback(
      [&non_sampled_cb_ctr](const RecordFunction& fn) {
        if (std::string(fn.name().str()) == "test") {
          ++non_sampled_cb_ctr;
        }
        return true;
      },
      [](const RecordFunction&) {}));

  auto handle = setup_sampled_callback(0.5);

  auto run_test_function = []() {
    auto t = torch::randn({1, 2, 3}, at::kCPU);
    for (auto k = 0; k < 1000; k++) {
      invokeTestRecordFunction(t);
    }
  };

  run_test_function();
  TORCH_CHECK(non_sampled_cb_ctr == 1000);
  TORCH_CHECK(sampled_cb_ctr > 0 && sampled_cb_ctr < 1000);

  sampled_cb_ctr = 0;
  removeCallback(handle);
  handle = setup_sampled_callback(0.0);
  run_test_function();

  TORCH_CHECK(non_sampled_cb_ctr == 2000);
  TORCH_CHECK(sampled_cb_ctr == 0);

  sampled_cb_ctr = 0;
  removeCallback(handle);
  handle = setup_sampled_callback(1.0);
  run_test_function();

  TORCH_CHECK(non_sampled_cb_ctr == 3000);
  TORCH_CHECK(sampled_cb_ctr == 1000);
  clearCallbacks();

  // test the scope of the callbacks
  checkScopeCallbacks();
  clearCallbacks();

  // check record function guard
  std::vector<std::string> fn_names;
  std::mutex mtx;
  addGlobalCallback(RecordFunctionCallback(
      [&fn_names, &mtx](const RecordFunction& fn) {
        std::lock_guard<std::mutex> lock(mtx);
        fn_names.push_back(fn.name().str());
        return true;
      },
      [](const RecordFunction&) {}));
  {
    RecordFunctionGuard g1(false);
    {
      RECORD_USER_SCOPE("A");
      {
        RecordFunctionGuard g2(true);
        RECORD_USER_SCOPE("B");
        {
          DisableRecordFunctionGuard g3;
          RECORD_USER_SCOPE("C");
        }
      }
      { RECORD_USER_SCOPE("D"); }
    }
  }
  TORCH_CHECK(fn_names.size() == 1);
  TORCH_CHECK(fn_names[0] == "B");
  clearCallbacks();

  // test add/remove
  std::vector<size_t> ids;
  auto add_remove_test_add_cb = [&ids](size_t id) {
    return addGlobalCallback(RecordFunctionCallback(
        [&ids, id](const RecordFunction& fn) { ids.push_back(id); },
        [](const RecordFunction&) {}));
  };

  auto h1 = add_remove_test_add_cb(1);
  auto h2 = add_remove_test_add_cb(2);
  auto h3 = add_remove_test_add_cb(3);

  { RECORD_USER_SCOPE("test"); }

  TORCH_CHECK(ids.size() == 3);
  TORCH_CHECK(std::find(ids.begin(), ids.end(), 1) != ids.end());
  TORCH_CHECK(std::find(ids.begin(), ids.end(), 2) != ids.end());
  TORCH_CHECK(std::find(ids.begin(), ids.end(), 3) != ids.end());

  ids.clear();
  removeCallback(h1);

  { RECORD_USER_SCOPE("test"); }

  TORCH_CHECK(ids.size() == 2);
  TORCH_CHECK(std::find(ids.begin(), ids.end(), 2) != ids.end());
  TORCH_CHECK(std::find(ids.begin(), ids.end(), 3) != ids.end());

  ids.clear();
  removeCallback(h3);

  { RECORD_USER_SCOPE("test"); }

  TORCH_CHECK(ids.size() == 1);
  TORCH_CHECK(std::find(ids.begin(), ids.end(), 2) != ids.end());

  clearCallbacks();

  // thread local / global callbacks

  ids.clear();
  addGlobalCallback(RecordFunctionCallback(
      [&ids](const RecordFunction& fn) { ids.push_back(1); },
      [](const RecordFunction&) {}));

  { RECORD_USER_SCOPE("test"); }

  TORCH_CHECK(ids.size() == 1);
  TORCH_CHECK(ids[0] == 1);
  ids.clear();

  auto th = std::thread([&ids]() {
<<<<<<< HEAD
    c10::impl::IncludeDispatchKeySetGuard observer_guard(
        c10::DispatchKey::Profiler);
=======
>>>>>>> 98180002
    addThreadLocalCallback(RecordFunctionCallback(
        [&ids](const RecordFunction& fn) { ids.push_back(2); },
        [](const RecordFunction&) {}));

    { RECORD_USER_SCOPE("test_thread"); }
  });
  th.join();
  TORCH_CHECK(ids.size() == 2);
  TORCH_CHECK(std::find(ids.begin(), ids.end(), 1) != ids.end());
  TORCH_CHECK(std::find(ids.begin(), ids.end(), 2) != ids.end());
  ids.clear();

  { RECORD_USER_SCOPE("test"); }

  TORCH_CHECK(ids.size() == 1);
  TORCH_CHECK(ids[0] == 1);
  ids.clear();

  clearCallbacks();

  // test should_run

  bool ran = false;
  bool should_run = false;
  addGlobalCallback(
      RecordFunctionCallback(
          [&ran](const RecordFunction& fn) { ran = true; },
          [](const RecordFunction&) {})
          .setShouldRun([&should_run](const RecordFunctionCallback&) {
            return should_run;
          }));

  { RECORD_USER_SCOPE("test"); }

  TORCH_CHECK(!ran);

  should_run = true;

  { RECORD_USER_SCOPE("test"); }

  TORCH_CHECK(ran);

  clearCallbacks();

  // test propagation of TLS callbacks
  std::thread t([]() {
    RecordFunctionGuard enable_rec_fn;
    std::string recorded_op;
    auto handle = addThreadLocalCallback(RecordFunctionCallback(
        [&recorded_op](const RecordFunction& fn) {
          recorded_op = fn.name().str();
        },
        [](const RecordFunction&) {}));
    ThreadLocalState state;
    std::thread t_child([state]() {
      ThreadLocalStateGuard g_tls(state);
      RECORD_USER_SCOPE("test_in_thread");
    });
    t_child.join();
    TORCH_CHECK(recorded_op == "test_in_thread");
    removeCallback(handle);
  });
  t.join();
  clearCallbacks();

  // test set ids
  bool has_ids = false;
  addGlobalCallback(
      RecordFunctionCallback(
          [&has_ids](const RecordFunction& fn) { has_ids = fn.handle() > 0; },
          [](const RecordFunction&) {})
          .needsIds(true));
  { RECORD_USER_SCOPE("test"); }
  TORCH_CHECK(has_ids);
  clearCallbacks();
  has_ids = false;
  addGlobalCallback(RecordFunctionCallback(
      [&has_ids](const RecordFunction& fn) { has_ids = fn.handle() > 0; },
      [](const RecordFunction&) {}));
  { RECORD_USER_SCOPE("test"); }
  TORCH_CHECK(!has_ids);
  clearCallbacks();
}

class TestThreadLocalDebugInfo : public c10::DebugInfoBase {
 public:
  int getModelId() const {
    return model_id_;
  }

  void setModelId(int model_id) {
    model_id_ = model_id;
  }

  virtual ~TestThreadLocalDebugInfo() {}

 private:
  int model_id_ = 0;
};

void checkDebugInfo(c10::DebugInfoKind kind, int model_id) {
  auto debug_info = c10::ThreadLocalDebugInfo::get(kind);
  TORCH_CHECK(debug_info != nullptr);
  auto* test_debug_info =
      dynamic_cast<TestThreadLocalDebugInfo*>(debug_info.get());
  TORCH_CHECK(test_debug_info != nullptr);
  TORCH_CHECK(test_debug_info->getModelId() == model_id);
}

void testThreadLocalDebugInfo() {
<<<<<<< HEAD
  // enable observers
  c10::impl::IncludeDispatchKeySetGuard observer_guard(
      c10::DispatchKey::Profiler);

=======
>>>>>>> 98180002
  TORCH_CHECK(
      c10::ThreadLocalDebugInfo::get(c10::DebugInfoKind::TEST_INFO) == nullptr);
  auto debug_info = std::make_shared<TestThreadLocalDebugInfo>();
  debug_info->setModelId(42);
  {
    c10::DebugInfoGuard guard(c10::DebugInfoKind::TEST_INFO, debug_info);
    checkDebugInfo(c10::DebugInfoKind::TEST_INFO, 42);
  }

  // check that thread local debug info is propagated through fork calls
  TORCH_CHECK(
      c10::ThreadLocalDebugInfo::get(c10::DebugInfoKind::TEST_INFO) == nullptr);
  std::atomic<bool> done{false};
  {
    c10::DebugInfoGuard guard(c10::DebugInfoKind::TEST_INFO, debug_info);
    at::launch([&done]() {
      checkDebugInfo(c10::DebugInfoKind::TEST_INFO, 42);
      done = true;
    });
  }
  while (!done) {
  }

  // check that thread local debug info is propagated through backward pass
  TORCH_CHECK(
      c10::ThreadLocalDebugInfo::get(c10::DebugInfoKind::TEST_INFO) == nullptr);
  done = false;
  auto handle = addGlobalCallback(RecordFunctionCallback(
      [&done](const RecordFunction&) {
        checkDebugInfo(c10::DebugInfoKind::TEST_INFO, 42);
        done = true;
        return true;
      },
      [](const RecordFunction&) {}));
  {
    c10::DebugInfoGuard guard(c10::DebugInfoKind::TEST_INFO, debug_info);
    auto t = torch::randn({1, 2, 3}, at::kCPU);
    t.set_requires_grad(true);
    auto t2 = t.pow(2);
    t2.backward(torch::ones_like(t2, at::MemoryFormat::Preserve));
  }
  removeCallback(handle);
  TORCH_CHECK(done);

  // check nested debug info
  TORCH_CHECK(
      c10::ThreadLocalDebugInfo::get(c10::DebugInfoKind::TEST_INFO) == nullptr);
  {
    c10::DebugInfoGuard guard(c10::DebugInfoKind::TEST_INFO, debug_info);
    {
      checkDebugInfo(c10::DebugInfoKind::TEST_INFO, 42);
      {
        auto debug_info = std::make_shared<TestThreadLocalDebugInfo>();
        debug_info->setModelId(314);
        c10::DebugInfoGuard guard(c10::DebugInfoKind::TEST_INFO_2, debug_info);
        {
          checkDebugInfo(c10::DebugInfoKind::TEST_INFO, 42);
          checkDebugInfo(c10::DebugInfoKind::TEST_INFO_2, 314);
          done = false;
          at::launch([&done]() {
            checkDebugInfo(c10::DebugInfoKind::TEST_INFO, 42);
            checkDebugInfo(c10::DebugInfoKind::TEST_INFO_2, 314);
            done = true;
          });
          while (!done) {
          }
        }
      }
    }
  }
}

void testAutogradProfiler() {
  constexpr int batch_size = 4;
  constexpr int input_size = 256;
  constexpr int seq_len = 32;

  int hidden_size = 2 * input_size;
  auto input = torch::randn({seq_len, batch_size, input_size}, at::kCPU);
  auto hx = torch::randn({batch_size, hidden_size}, at::kCPU);
  auto cx = torch::randn({batch_size, hidden_size}, at::kCPU);
  auto w_ih = t_def(torch::randn({4 * hidden_size, input_size}, at::kCPU));
  auto w_hh = t_def(torch::randn({4 * hidden_size, hidden_size}, at::kCPU));

  std::stringstream ss;
  {
    RecordProfile guard(ss);
    for (size_t i = 0; i < 100; ++i) {
      std::tie(hx, cx) = lstm(input[0], hx, cx, w_ih, w_hh);
    }
  }

  std::string result = ss.str();
  size_t count = 0;
  for (size_t pos = 0; (pos = result.find("tanh", pos)) != std::string::npos;
       count++, pos++) {
  }
  TORCH_CHECK(count == 200);
}

void testNoneSchemaMatch() {
  RegisterOperators reg({
      Operator(
          "prim::test_none() -> int?",
          [](Stack* stack) { push(stack, IValue()); },
          aliasAnalysisFromSchema()),
      Operator(
          "prim::is_none(int? a) -> bool",
          [](Stack* stack) {
            IValue a = pop(stack);
            if (a.isNone()) {
              push(stack, true);
            } else {
              push(stack, false);
            }
          },
          aliasAnalysisFromSchema()),
  });

  // Constant propagation will run test_none and produce a None,
  // testing that its type is set appropriately and schema matching  doesn't
  // fail when running is_none

  auto r = std::make_shared<Graph>();
  auto& g = *r;
  auto opt_int = g.insert(Symbol::fromQualString("prim::test_none"), {});
  auto out_bool = g.insert(Symbol::fromQualString("prim::is_none"), {opt_int});
  g.registerOutput(out_bool);
  ConstantPropagation(r);

  auto nodes = r->block()->nodes();
  // checking that constant propagation ran wo/failure
  AT_ASSERT(std::distance(nodes.begin(), nodes.end()) == 1);
}

void testModuleDefine() {
  Module m("m");
  m.register_parameter("foo", torch::ones({}), false);
  m.define(R"(
    def add_it(self, x, b : int = 4):
      return self.foo + x + b
  )");
  auto result = m.run_method("add_it", torch::ones({}));
  AT_ASSERT(result.toTensor().item<float>() == 6);
}

void testModuleConversion() {
  Module m("test");
  {
    // test cuda to cpu for params and buffers
    m.register_parameter("foo", torch::ones({}, at::kCUDA), false);
    m.register_buffer("bar", torch::ones({}, at::kCUDA));

    m.to(at::kCUDA);
    m.to(at::kCPU);
    AT_ASSERT(m.attr("foo").toTensor().device().is_cpu());
    AT_ASSERT(m.attr("bar").toTensor().device().is_cpu());
  }
  {
    // test cpu to cuda for params and buffers
    m.register_parameter("foo", torch::ones({}), false);
    m.register_buffer("bar", torch::ones({}));

    m.to(at::kCUDA);
    AT_ASSERT(m.attr("foo").toTensor().device().is_cuda());
    AT_ASSERT(m.attr("bar").toTensor().device().is_cuda());
  }
}

static int testPassValue = 0;
void fakePass(std::shared_ptr<Graph>& g) {
  testPassValue++;
  return;
}

RegisterPass p(fakePass);

void testPassManagement() {
  std::shared_ptr<Graph> graph = std::make_shared<Graph>();
  parseIR(
      R"IR(
graph(%a):
  return (%a))IR",
      &*graph);

  std::vector<IValue> stack = {IValue(torch::randn({22}, at::kCPU))};
  auto run = [&](std::shared_ptr<Graph>& graph, std::vector<IValue> stack) {
    GraphExecutor executor(graph, "");
    executor.run(stack);
    return stack;
  };
  run(graph, stack);
  // we will not run fusion in simple mode
  if (!getExecutorMode()) {
    AT_ASSERT(testPassValue);
  }
}

static void checkShape(
    Node* n,
    std::vector<int64_t> expected,
    bool prev = true) {
  auto profile = (prev) ? n->inputs().at(0)->node() : n;
  auto tp = profile->output()->type();
  auto ptp = tp->expect<TensorType>();
  ASSERT_EQ(ptp->sizes().concrete_sizes().value(), expected);
}

void count_(
    Block* block,
    const std::function<bool(Node* n)>& pred,
    size_t& count) {
  for (Node* n : block->nodes()) {
    if (pred(n)) {
      count++;
    }

    for (Block* ib : n->blocks()) {
      count_(ib, pred, count);
    }
  }
}

size_t countNodes(
    const std::shared_ptr<Graph>& graph,
    const std::function<bool(Node* n)>& pred) {
  size_t count = 0;
  count_(graph->block(), pred, count);
  return count;
}

void testLoopPeeler() {
  // peel all loops
  auto true_pred = [](Node* n) { return true; };
  auto is_loop = [](Node* n) { return n->kind() == prim::Loop; };

  // do not use an induction variable explicitly
  {
    static const auto str_func_def = R"JIT(
    def test_peel_n_times():
      sum = 0
      for i in range(10):
        sum += 2
      return sum
    )JIT";

    auto cu = compile(str_func_def);
    auto& f = cu->get_function("test_peel_n_times");
    auto stack = createStack({});
    // peeling loop once
    {
      LoopsPeeler peeler(true_pred, 1);
      auto copy = f.graph()->copy();
      peeler.run(copy);
      int num_loops =
          std::count_if(copy->nodes().begin(), copy->nodes().end(), is_loop);
      ASSERT_EQ(num_loops, 2);
      Code code(copy, "");
      InterpreterState interpreter{code};
      interpreter.run(stack);
      ASSERT_EQ(stack.back().toInt(), 20);
    }

    // test peeling more than one iteration
    {
      LoopsPeeler peeler(true_pred, 3);
      auto copy = f.graph()->copy();
      peeler.run(copy);
      int num_loops =
          std::count_if(copy->nodes().begin(), copy->nodes().end(), is_loop);
      ASSERT_EQ(num_loops, 2);
      Code code(copy, "");
      InterpreterState interpreter{code};
      interpreter.run(stack);
      ASSERT_EQ(stack.back().toInt(), 20);
    }
  }

  // uses the induction variable
  {
    static const auto str_func_def = R"JIT(
    def test_peel_n_times():
      sum = 0
      for i in range(10):
        sum += i
      return sum
    )JIT";

    auto cu = compile(str_func_def);
    auto& f = cu->get_function("test_peel_n_times");
    auto stack = createStack({});
    // peeling loop once
    {
      LoopsPeeler peeler(true_pred, 1);
      auto copy = f.graph()->copy();
      peeler.run(copy);
      int num_loops =
          std::count_if(copy->nodes().begin(), copy->nodes().end(), is_loop);
      ASSERT_EQ(num_loops, 2);
      Code code(copy, "");
      InterpreterState interpreter{code};
      interpreter.run(stack);
      ASSERT_EQ(stack.back().toInt(), 45);
    }

    // test peeling more than one iteration
    {
      LoopsPeeler peeler(true_pred, 3);
      auto copy = f.graph()->copy();
      peeler.run(copy);
      int num_loops =
          std::count_if(copy->nodes().begin(), copy->nodes().end(), is_loop);
      ASSERT_EQ(num_loops, 2);
      Code code(copy, "");
      InterpreterState interpreter{code};
      interpreter.run(stack);
      ASSERT_EQ(stack.back().toInt(), 45);
    }
  }

  // tests with explicit termination conditions
  {
    static const auto str_func_def = R"JIT(
    def test_with_cond_times():
      sum = 0
      i = 0
      while (sum < 2):
        sum += i
        i += 1
      return sum
    )JIT";

    // the peel changes the termination condition to false
    // so the original loop doesn't run
    auto cu = compile(str_func_def);
    auto& f = cu->get_function("test_with_cond_times");
    auto stack = createStack({});
    // peeling 5 iterations should update the termination
    // condition to false
    {
      LoopsPeeler peeler(true_pred, 5);
      auto copy = f.graph()->copy();
      peeler.run(copy);
      int num_loops =
          std::count_if(copy->nodes().begin(), copy->nodes().end(), is_loop);
      ASSERT_EQ(num_loops, 2);
      Code code(copy, "");
      InterpreterState interpreter{code};
      interpreter.run(stack);
      ASSERT_EQ(stack.back().toInt(), 3);
    }

    // the termination condition remains true
    {
      LoopsPeeler peeler(true_pred, 1);
      auto copy = f.graph()->copy();
      peeler.run(copy);
      int num_loops =
          std::count_if(copy->nodes().begin(), copy->nodes().end(), is_loop);
      ASSERT_EQ(num_loops, 2);
      Code code(copy, "");
      InterpreterState interpreter{code};
      interpreter.run(stack);
      ASSERT_EQ(stack.back().toInt(), 3);
    }
  }

  // tests simple nested loops
  {
    static const auto str_func_def = R"JIT(
    def test_nested_loops():
      sum = 0
      i = 0
      for i in range(10):
        for j in range(10):
          sum += i + j
      return sum
    )JIT";

    auto cu = compile(str_func_def);
    auto& f = cu->get_function("test_nested_loops");
    auto stack = createStack({});

    {
      LoopsPeeler peeler(true_pred, 1);
      auto copy = f.graph()->copy();
      peeler.run(copy);
      ASSERT_EQ(countNodes(copy, is_loop), 5);
      Code code(copy, "");
      InterpreterState interpreter{code};
      interpreter.run(stack);
      ASSERT_EQ(stack.back().toInt(), 900);
    }

    {
      LoopsPeeler peeler(true_pred, 5);
      auto copy = f.graph()->copy();
      peeler.run(copy);
      ASSERT_EQ(countNodes(copy, is_loop), 5);
      Code code(copy, "");
      InterpreterState interpreter{code};
      interpreter.run(stack);
      ASSERT_EQ(stack.back().toInt(), 900);
    }
  }

  {
    static const auto str_func_def = R"JIT(
    def test_nested_loops():
      sum = 0
      i = 0
      for i in range(10):
        j = 0
        while sum < 2:
          sum += i + j
          j += 1
      return sum
    )JIT";

    auto cu = compile(str_func_def);
    auto& f = cu->get_function("test_nested_loops");
    auto stack = createStack({});
    {
      LoopsPeeler peeler(true_pred, 1);
      auto copy = f.graph()->copy();
      peeler.run(copy);
      ASSERT_EQ(countNodes(copy, is_loop), 5);
      Code code(copy, "");
      InterpreterState interpreter{code};
      interpreter.run(stack);
      ASSERT_EQ(stack.back().toInt(), 3);
    }

    {
      LoopsPeeler peeler(true_pred, 5);
      auto copy = f.graph()->copy();
      peeler.run(copy);
      ASSERT_EQ(countNodes(copy, is_loop), 5);
      Code code(copy, "");
      InterpreterState interpreter{code};
      interpreter.run(stack);
      ASSERT_EQ(stack.back().toInt(), 3);
    }
  }
}

void testInsertAndEliminateRedundantGuards() {
  static const auto basic_example = R"JIT(
  def basic(x, y):
    a = x + y
    b = x * y
    c = x + 1
    d = a - c
    e = b - c
    return d + e
  )JIT";

  auto cu = compile(basic_example);
  auto& fun = cu->get_function("basic");
  auto pr = ProfilingRecord::instrumentGraph(fun.graph());
  auto x = at::randn({2, 3}, at::kCPU);
  auto y = at::randn({2, 3}, at::kCPU);
  auto stack = createStack({x, y});
  // introduce some profiling information
  Code cd(pr->profiled_graph_, "");
  InterpreterState is{cd};
  is.run(stack);
  auto copy = pr->profiled_graph_->copy();
  InsertGuards(copy);
  auto nodes = copy->block()->nodes();
  auto guard = std::find_if(nodes.begin(), nodes.end(), [](Node* n) {
    return n->kind() == prim::Guard;
  });
  ASSERT_NE(guard, nodes.end());
  ASSERT_EQ(
      guard->input()->type()->expect<TensorType>()->sizes().size(),
      c10::nullopt);
  checkShape(*guard, {2, 3}, false);
  auto is_guard = [](Node* n) { return n->kind() == prim::Guard; };
  int num_guards = std::count_if(nodes.begin(), nodes.end(), is_guard);
  ASSERT_EQ(num_guards, 12);
  // now eliminate as many guards as possible
  // we should be left with two guards on x and y's defs
  EliminateRedundantGuards(copy);
  num_guards = std::count_if(nodes.begin(), nodes.end(), is_guard);
  ASSERT_EQ(num_guards, 2);
}

void testInsertBailOuts() {
  static const auto basic_example = R"JIT(
  def basic_loop(x, y):

      a = x + 1
      b = y + 2
      c = x + y + 3

      for i in range(10):
          a = a + b
          # invariant
          d = b * c
          #
          a = a - d

      e = a + 4
      return e
  )JIT";

  auto cu = compile(basic_example);
  auto& fun = cu->get_function("basic_loop");
  auto pr = ProfilingRecord::instrumentGraph(fun.graph());
  auto x = at::randn({2, 3}, at::kCPU);
  auto y = at::randn({2, 3}, at::kCPU);
  auto stack = createStack({x, y});
  // introduce some profiling information
  Code cd(pr->profiled_graph_, "");
  InterpreterState is{cd};
  is.run(stack);
  auto copy = pr->profiled_graph_->copy();
  InsertGuards(copy);
  EliminateRedundantGuards(copy);
  auto nodes = copy->block()->nodes();
  auto is_guard = [](Node* n) { return n->kind() == prim::Guard; };
  auto num_guards = std::count_if(nodes.begin(), nodes.end(), is_guard);
  ASSERT_EQ(num_guards, 3);
  InsertBailOuts(copy);
  auto is_bailout = [](Node* n) { return n->kind() == prim::BailOut; };
  auto num_bailouts = std::count_if(nodes.begin(), nodes.end(), is_bailout);
  ASSERT_EQ(num_guards, num_bailouts);
  std::vector<Node*> bailouts(num_bailouts);
  std::copy_if(nodes.begin(), nodes.end(), bailouts.begin(), is_bailout);

  for (auto blo : bailouts) {
    ASSERT_EQ(blo->inputs().at(0)->node()->kind(), prim::BailoutTemplate);
  }
}

void testProfiler() {
  constexpr int batch_size = 4;
  constexpr int input_size = 256;

  int hidden_size = 2 * input_size;

  auto input = at::randn({batch_size, input_size}, at::kCPU);
  auto hx = at::randn({batch_size, hidden_size}, at::kCPU);
  auto cx = at::randn({batch_size, hidden_size}, at::kCPU);
  auto w_ih = t_def(at::randn({4 * hidden_size, input_size}, at::kCPU));
  auto w_hh = t_def(at::randn({4 * hidden_size, hidden_size}, at::kCPU));

  auto g = build_lstm();
  auto stack = createStack({input, hx, cx, w_ih, w_hh});

  auto& opt_graph = *g.get();
  ArgumentSpecCreator arg_spec_creator(opt_graph);
  ArgumentSpec spec =
      arg_spec_creator.create(autograd::GradMode::is_enabled(), stack);
  arg_spec_creator.specializeTypes(opt_graph, spec);
  auto pr = ProfilingRecord::instrumentGraph(g);
  Code cd(pr->profiled_graph_, "");
  InterpreterState is{cd};
  is.run(stack);

  auto begin = pr->profiled_graph_->block()->nodes().begin();
  auto end = pr->profiled_graph_->block()->nodes().end();
  auto mm =
      std::find_if(begin, end, [](Node* n) { return n->kind() == aten::add; });
  ASSERT_NE(mm, end);
  std::vector<int64_t> mm_expected{4, 2048};
  std::vector<int64_t> eltwise{4, 512};
  checkShape(*mm, mm_expected);
  auto mul_n =
      std::find_if(begin, end, [](Node* n) { return n->kind() == aten::mul; });
  ASSERT_NE(mul_n, end);
  checkShape(*mul_n, eltwise);
  auto tanh_n =
      std::find_if(begin, end, [](Node* n) { return n->kind() == aten::tanh; });
  checkShape(*tanh_n, eltwise);
}

void testCallStack() {
  const auto text = R"(
def ham(x):
    return x/7

def bar(x):
    return x*3

def baz(x):
    return ham(x)*x

def foo(x):
    return bar(x)*baz(x)*11
  )";
  auto cu = compile(text);
  const Function& foo = cu->get_function("foo");
  for (Node* n : foo.optimized_graph()->nodes()) {
    if (n->kind() == prim::Constant) {
      if (!n->hasAttribute(attr::value) ||
          n->kindOf(attr::value) != AttributeKind::i) {
        continue;
      }
      int v = n->i(attr::value);
      switch (v) {
        case 3: {
          // Const 3 comes from function 'bar', which gets inlined to 'foo'.
          // The callstack for the corresponding node should contain only the
          // function 'bar'.
          ASSERT_TRUE(n->callstack());
          auto callstack_vector = (*n->callstack())->vec();
          ASSERT_EQ(callstack_vector.size(), 1);
          ASSERT_EQ(callstack_vector[0].first, &cu->get_function("bar"));
          break;
        }
        case 7: {
          // Const 7 comes from function 'ham', which gets inlined to 'baz',
          // which is then inlined to 'foo'. The callstack for the corresponding
          // node should contain these two functions.
          ASSERT_TRUE(n->callstack());
          auto callstack_vector = (*n->callstack())->vec();
          ASSERT_EQ(callstack_vector.size(), 2);
          ASSERT_EQ(callstack_vector[0].first, &cu->get_function("baz"));
          ASSERT_EQ(callstack_vector[1].first, &cu->get_function("ham"));
          break;
        }
        case 11: {
          // Const 11 comes from function 'foo', which is not inlined anywhere
          // and thus it should not have a callstack.
          ASSERT_FALSE(n->callstack());
          break;
        }
      }
    }
  }

  // Check that inlining doesn't corrupt callstack of the callee's nodes.
  const Function& baz = cu->get_function("baz");
  for (Node* n : baz.optimized_graph()->nodes()) {
    if (n->kind() == prim::Constant) {
      if (!n->hasAttribute(attr::value) ||
          n->kindOf(attr::value) != AttributeKind::i) {
        continue;
      }
      int v = n->i(attr::value);
      ASSERT_TRUE(v == 7);
      // Const 7 comes from function 'ham', which gets inlined to 'baz'. 'baz'
      // was also inlined into 'foo', but when looking at the graph of 'baz' we
      // should only see a callstack of depth 1 (containing only 'ham').
      ASSERT_TRUE(n->callstack());
      auto callstack_vector = (*n->callstack())->vec();
      ASSERT_EQ(callstack_vector.size(), 1);
      ASSERT_EQ(callstack_vector[0].first, &cu->get_function("ham"));
    }
  }
}

void testCallStackCaching() {
  const auto text = R"(

def a(x):
    print("a1")
    print("a2")
    return x

def b(x):
    print("b1")
    print("b2")
    a(x)
    return x

def c(x):
    print("c1")
    print("c2")
    b(x)
    return x
  )";
  auto cu = compile(text);
  const Function& baz = cu->get_function("c");
  std::unordered_map<std::string, InlinedCallStack*> callstack_objects;
  for (Node* n : baz.optimized_graph()->nodes()) {
    if (n->kind() == prim::Constant) {
      if (!n->hasAttribute(attr::value) ||
          n->kindOf(attr::value) != AttributeKind::s) {
        continue;
      }
      std::string v = n->s(attr::value);
      if (n->callstack()) {
        callstack_objects[v] = n->callstack()->get();
      }
    }
  }
  // We expect to see nodes prim::Constant[value="a1"] and
  // prim::Constant[value="a2"] inlined to function 'c'. Their callstacks are
  // the same (a->b->c), so we want to make sure we're not creating different
  // callstack entries for them.
  ASSERT_TRUE(callstack_objects.count("a1") && callstack_objects.count("a2"));
  ASSERT_TRUE(callstack_objects.at("a1") == callstack_objects.at("a2"));
}

void testAutogradSymbols() {
  Symbol sym = Symbol::fromQualString("aten::test_symbol");
  Graph graph;
  auto node = graph.create(sym);
  TORCH_CHECK(canRunWithAutograd(node));

  sym = Symbol::fromQualString("prim::test_symbol");
  node = graph.create(sym);
  TORCH_CHECK(canRunWithAutograd(node));

  sym = Symbol::fromQualString("prim::FusionGroup");
  node = graph.create(sym);
  TORCH_CHECK(!canRunWithAutograd(node));

  sym = Symbol::fromQualString("custom::test_symbol");
  node = graph.create(sym);
  TORCH_CHECK(!canRunWithAutograd(node));
}

void testDefaultArgTypeHinting() {
  const auto text_non_hinted = R"(

def a(x, y=1):
    print("a1")
    print("a2")
    return x
  )";

  const auto text_hinted = R"(

def a(x, y:int=1):
    print("a1")
    print("a2")
    return x
  )";

  try {
    compile(text_non_hinted);
    ASSERT_TRUE(0);
  } catch (const std::exception& c) {
  }

  auto cu = compile(text_hinted);
}

void testFutures() {
  // Basic set case.
  {
    auto f1 = c10::make_intrusive<Future>(IntType::get());
    ASSERT_FALSE(f1->completed());
    ASSERT_FALSE(f1->hasValue());
    int32_t sat1 = 0;
    int32_t sat2 = 0;
    f1->addCallback([&]() { ++sat1; });
    f1->markCompleted(43);
    ASSERT_TRUE(f1->completed());
    ASSERT_TRUE(f1->hasValue());
    ASSERT_FALSE(f1->hasError());
    ASSERT_EQ(sat1, 1);
    ASSERT_EQ(f1->constValue().toInt(), 43);
    ASSERT_EQ(f1->value().toInt(), 43);
    f1->addCallback([&]() { ++sat2; });
    ASSERT_EQ(sat1, 1);
    ASSERT_EQ(sat2, 1);
  }

  // Basic error cases.
  {
    auto f1 = c10::make_intrusive<Future>(IntType::get());
    int sat1 = 0;
    int sat2 = 0;
    f1->addCallback([&]() { ++sat1; });
    f1->setError("Failed");
    ASSERT_EQ(sat1, 1);
    ASSERT_TRUE(f1->completed());
    ASSERT_TRUE(f1->hasError());
    ASSERT_FALSE(f1->hasValue());
    try {
      (void)f1->value();
      ASSERT_TRUE(false); // Supposed to throw.
    } catch (const std::exception& e) {
      ASSERT_TRUE(strcmp(e.what(), "Failed") == 0);
    }
    f1->addCallback([&]() { ++sat2; });
    ASSERT_EQ(sat1, 1);
    ASSERT_EQ(sat2, 1);
    f1->setErrorIfNeeded("Dup");
    ASSERT_TRUE(strcmp(f1->error()->what(), "Failed") == 0);
    ASSERT_EQ(sat1, 1);
    ASSERT_EQ(sat2, 1);
  }

  // then
  {
    auto f1 = c10::make_intrusive<Future>(IntType::get());
    auto f2 = f1->then(
        [f1]() -> IValue { return f1->constValue().toInt() + 1; },
        IntType::get());
    auto f3 = f2->then(
        [f2]() -> IValue { return f2->constValue().toInt() * 3; },
        IntType::get());
    bool done = false;
    f3->addCallback([f3, &done]() {
      ASSERT_EQ(f3->constValue().toInt(), (42 + 1) * 3);
      done = true;
    });
    ASSERT_FALSE(done);
    f1->markCompleted(42);
    ASSERT_TRUE(done);
  }

  // collectAll()
  {
    auto s1 = c10::make_intrusive<Future>(IntType::get());
    auto s2 = c10::make_intrusive<Future>(IntType::get());
    auto s3 = c10::make_intrusive<Future>(IntType::get());

    // Empty case
    c10::List<intrusive_ptr<ivalue::Future>> futures(
        FutureType::create(IntType::get()));
    auto c1 = collectAll(futures);
    ASSERT_TRUE(c1->completed());
    ASSERT_EQ(c1->value().toList().size(), 0);
    ASSERT_TRUE(
        *(c1->value().toList().elementType()) ==
        *FutureType::create(IntType::get()));

    // 1-element, initially not completed.
    futures.push_back(s1);
    auto c2 = collectAll(futures);
    ASSERT_FALSE(c2->completed());
    s1->markCompleted(5);
    ASSERT_TRUE(c2->completed());
    ASSERT_EQ(c2->value().toList().size(), 1);
    ASSERT_TRUE(
        *(c2->value().toList().elementType()) ==
        *FutureType::create(IntType::get()));
    ASSERT_EQ(c2->value().toList().get(0).toFuture()->value().toInt(), 5);

    // 1-element, already completed
    auto c3 = collectAll(futures);
    ASSERT_TRUE(c3->completed());
    ASSERT_EQ(c3->value().toList().size(), 1);
    ASSERT_EQ(c3->value().toList().get(0).toFuture()->value().toInt(), 5);

    // 3 elements.
    futures.push_back(s2);
    futures.push_back(s3);
    auto c4 = collectAll(futures);
    ASSERT_FALSE(c4->completed());
    s3->markCompleted(7);
    ASSERT_FALSE(c4->completed());
    s2->markCompleted(6);
    ASSERT_TRUE(c4->completed());
    ASSERT_EQ(c4->value().toList().size(), 3);
    ASSERT_EQ(c4->value().toList().get(0).toFuture()->value().toInt(), 5);
    ASSERT_EQ(c4->value().toList().get(1).toFuture()->value().toInt(), 6);
    ASSERT_EQ(c4->value().toList().get(2).toFuture()->value().toInt(), 7);
    ASSERT_TRUE(
        *(c4->value().toList().elementType()) ==
        *FutureType::create(IntType::get()));

    // Handle exception in the list.
    auto s4 = c10::make_intrusive<Future>(IntType::get());
    futures.push_back(s4);
    auto c5 = collectAll(futures);
    ASSERT_FALSE(c5->completed());
    s4->setError("Failed");
    ASSERT_TRUE(c5->completed());
    ASSERT_EQ(c5->value().toList().size(), 4);
    try {
      (void)c5->value().toList().get(3).toFuture()->value();
      ASSERT_TRUE(false); // supposed to throw
    } catch (const std::exception& e) {
      ASSERT_EQ(std::string(e.what()), "Failed");
    }
  }

  // collectAny()
  {
    auto s1 = c10::make_intrusive<Future>(IntType::get());

    // Empty case
    c10::List<intrusive_ptr<ivalue::Future>> futures(
        FutureType::create(IntType::get()));
    auto c1 = collectAny(futures);
    ASSERT_TRUE(c1->completed());

    // 1 element, not yet satisfied
    futures.push_back(s1);
    auto c2 = collectAny(futures);
    ASSERT_FALSE(c2->completed());
    s1->markCompleted(5);
    ASSERT_TRUE(c2->completed());
    ASSERT_TRUE(c2->value().isInt());
    ASSERT_EQ(c2->value().toInt(), 5);

    // 1 element already satisfied.
    auto c3 = collectAny(futures);
    ASSERT_TRUE(c3->completed());
    ASSERT_TRUE(c3->value().isInt());
    ASSERT_EQ(c3->value().toInt(), 5);

    // 2 elements
    futures.clear();
    auto s2 = c10::make_intrusive<Future>(IntType::get());
    auto s3 = c10::make_intrusive<Future>(IntType::get());
    futures.push_back(s2);
    futures.push_back(s3);
    auto c4 = collectAny(futures);
    ASSERT_FALSE(c4->completed());
    s3->markCompleted(7);
    ASSERT_TRUE(c4->completed());
    ASSERT_EQ(c4->value().toInt(), 7);
    s2->markCompleted(1);
    ASSERT_EQ(c4->value().toInt(), 7);
  }
}

void testTLSFutureCallbacks() {
  // cb that verifies the profiler is enabled
  auto profilerEnabledCb = []() {
    ASSERT_TRUE(torch::autograd::profiler::profilerEnabled());
  };
  // test running callbacks with propagation of TLS state.
  {
    // Enable the profiler in this thread
    torch::autograd::profiler::enableProfiler(
        torch::autograd::profiler::ProfilerConfig(
            torch::autograd::profiler::ProfilerState::CPU, false, false));
    auto s1 = c10::make_intrusive<Future>(IntType::get());
    s1->addCallback(wrapPropagateTLSState<void>(profilerEnabledCb));
    std::thread t([s1 = std::move(s1)]() { s1->markCompleted(); });
    // Since we join here, we can ensure that all callbacks corresponding to
    // markCompleted() have finished.
    t.join();
    torch::autograd::profiler::disableProfiler();
  }
  // then() with TLS State
  {
    // Enable the profiler in this thread
    torch::autograd::profiler::enableProfiler(
        torch::autograd::profiler::ProfilerConfig(
            torch::autograd::profiler::ProfilerState::CPU, false, false));
    auto s1 = c10::make_intrusive<Future>(IntType::get());
    auto s2 = s1->then(
        wrapPropagateTLSState<c10::IValue>([&profilerEnabledCb]() {
          profilerEnabledCb();
          return at::IValue(1);
        }),
        IntType::get());
    std::thread t([s1 = std::move(s1)]() { s1->markCompleted(); });
    t.join();
    s2->wait();
    torch::autograd::profiler::disableProfiler();
  }
}

} // namespace jit
} // namespace torch<|MERGE_RESOLUTION|>--- conflicted
+++ resolved
@@ -821,12 +821,6 @@
 }
 
 void testRecordFunction() {
-<<<<<<< HEAD
-  // enable observers
-  c10::impl::IncludeDispatchKeySetGuard observer_guard(
-      c10::DispatchKey::Profiler);
-=======
->>>>>>> 98180002
   // disabling the inlining of method calls
   GraphOptimizerEnabledGuard opt_guard(false);
 
@@ -1020,11 +1014,6 @@
   ids.clear();
 
   auto th = std::thread([&ids]() {
-<<<<<<< HEAD
-    c10::impl::IncludeDispatchKeySetGuard observer_guard(
-        c10::DispatchKey::Profiler);
-=======
->>>>>>> 98180002
     addThreadLocalCallback(RecordFunctionCallback(
         [&ids](const RecordFunction& fn) { ids.push_back(2); },
         [](const RecordFunction&) {}));
@@ -1135,13 +1124,6 @@
 }
 
 void testThreadLocalDebugInfo() {
-<<<<<<< HEAD
-  // enable observers
-  c10::impl::IncludeDispatchKeySetGuard observer_guard(
-      c10::DispatchKey::Profiler);
-
-=======
->>>>>>> 98180002
   TORCH_CHECK(
       c10::ThreadLocalDebugInfo::get(c10::DebugInfoKind::TEST_INFO) == nullptr);
   auto debug_info = std::make_shared<TestThreadLocalDebugInfo>();
